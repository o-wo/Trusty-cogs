import asyncio
import logging
import re
import time
from typing import Literal, Mapping, Optional, Tuple, Union

import discord
import tekore
from redbot.core import Config, commands
from redbot.core.i18n import Translator, cog_i18n
from redbot.core.utils.chat_formatting import humanize_list

from .command_structure import SLASH_COMMANDS
from .helpers import SPOTIFY_RE, InvalidEmoji
from .spotify_commands import SpotifyCommands

try:
    from .rpc import DashboardRPC_Spotify

    DASHBOARD = True
except ImportError:
    DASHBOARD = False

log = logging.getLogger("red.trusty-cogs.spotify")
_ = Translator("Spotify", __file__)


@cog_i18n(_)
class Spotify(SpotifyCommands, commands.Cog):
    """
    Display information from Spotify's API
    """

    __author__ = ["TrustyJAID", "NeuroAssassin"]
    __version__ = "1.7.0"

    def __init__(self, bot):
        self.bot = bot
        self.config = Config.get_conf(self, identifier=218773382617890828)
        self.config.register_user(token={}, listen_for={}, show_private=False)
        self.config.register_guild(
            clear_reactions_after=True, delete_message_after=False, menu_timeout=120, commands={}
        )
        self.config.register_global(
            emojis={},
            scopes=[
                "user-read-private",
                "user-top-read",
                "user-read-recently-played",
                "user-follow-read",
                "user-library-read",
                "user-read-currently-playing",
                "user-read-playback-state",
                "user-read-playback-position",
                "playlist-read-collaborative",
                "playlist-read-private",
                "user-follow-modify",
                "user-library-modify",
                "user-modify-playback-state",
                "playlist-modify-public",
                "playlist-modify-private",
                "ugc-image-upload",
            ],
            version="0.0.0",
            commands={},
        )

        self._app_token = None
        self._tokens: Tuple[str] = None
        self._spotify_client = None
        self._sender = None
        self._credentials = None
        self._ready = asyncio.Event()
        self.bot.loop.create_task(self.initialize())
        self.HAS_TOKENS = False
        self.current_menus = {}
        self.user_menus = {}
        self.GENRES = []

        # RPC
        self.dashboard_authed = []
        self.temp_cache = {}
        if DASHBOARD:
            self.rpc_extension = DashboardRPC_Spotify(self)
        self.slash_commands = {"guilds": {}}
        self.SLASH_COMMANDS = SLASH_COMMANDS

    @commands.Cog.listener()
    async def on_interaction(self, interaction: discord.Interaction):
        # log.debug(f"Interaction received {interaction.data['name']}")
        log.debug(interaction.data)
        interaction_id = int(interaction.data.get("id", 0))
        log.debug(interaction.id)
        log.debug(interaction_id)
        if interaction.guild.id in self.slash_commands["guilds"]:
            if interaction_id in self.slash_commands["guilds"][interaction.guild.id]:
                await self.slash_commands["guilds"][interaction.guild.id][interaction_id](
                    interaction
                )
        if interaction_id in self.slash_commands:
            await self.slash_commands[interaction_id](interaction)

    async def play_from_message(self, interaction: discord.Interaction):
        log.debug(interaction.message)
        message_data = list(interaction.data["resolved"]["messages"].values())[0]
        message = discord.Message(
            state=interaction._state, channel=interaction.channel, data=message_data
        )
        log.debug(message)
        user = interaction.user
        ctx = await self.bot.get_context(message)
        user_token = await self.get_user_auth(ctx, user)
        if not user_token:
            return

        content = message.content + " "
        if message.embeds:
            em_dict = message.embeds[0].to_dict()
            content += " ".join(v for k, v in em_dict.items() if k in ["title", "description"])
            if "title" in em_dict:
                if "url" in em_dict["title"]:
                    content += " " + em_dict["title"]["url"]
            if "fields" in em_dict:
                for field in em_dict["fields"]:
                    content += " " + field["name"] + " " + field["value"]
            log.debug(content)
        content = content.replace("🧑‍🎨", ":artist:")
        # because discord will replace this in URI's automatically 🙄
        song_data = SPOTIFY_RE.finditer(content)
        tracks = []
        albums = []
        playlists = []
        uri_type = ""
        if song_data:
            new_uri = ""
            for match in song_data:
                new_uri = f"spotify:{match.group(2)}:{match.group(3)}"
                uri_type = match.group(2)
                if match.group(2) == "track":
                    tracks.append(match.group(3))
                if match.group(2) == "album":
                    albums.append(match.group(3))
                if match.group(2) == "playlist":
                    playlists.append(match.group(3))

        user_spotify = tekore.Spotify(sender=self._sender)
        # play the song if it exists
        try:
            with user_spotify.token_as(user_token):
                if tracks:

                    await user_spotify.playback_start_tracks(tracks)
                    all_tracks = await user_spotify.tracks(tracks)
                    track = all_tracks[0]
                    track_name = track.name
                    artists = getattr(track, "artists", [])
                    artist = humanize_list([a.name for a in artists])
                    track_artist = humanize_list([a.name for a in artists])
                    await interaction.response.send_message(
                        _("Now playing {track} by {artist}").format(
                            track=track_name, artist=artist
                        ),
                        ephemeral=True,
                    )
                    return
                elif new_uri:
                    log.debug("new uri is %s", new_uri)
                    await user_spotify.playback_start_context(new_uri)
                    if uri_type == "playlist":
                        cur_tracks = await user_spotify.playlist(new_uri)
                        track_name = cur_tracks.name
                        await interaction.response.send_message(
                            _("Now playing {track}").format(track=track_name),
                            ephemeral=True,
                        )
                    if uri_type == "artist":
                        artist_id = new_uri.split(":")[-1]
                        cur_tracks = await user_spotify.artist(artist_id)
                        track_name = cur_tracks.name
                        await interaction.response.send_message(
                            _("Now playing top tracks by {track}").format(track=track_name),
                            ephemeral=True,
                        )
                    if uri_type == "album":
                        album_id = new_uri.split(":")[-1]
                        cur_tracks = await user_spotify.album(album_id)
                        track_name = cur_tracks.name
                        artists = getattr(cur_tracks, "artists", [])
                        artist = humanize_list([a.name for a in artists])
                        track_artist = humanize_list([a.name for a in artists])
                        await interaction.response.send_message(
                            _("Now playing {track} by {artist}.").format(
                                track=track_name, artist=track_artist
                            ),
                            ephemeral=True,
                        )
                    return
                elif message.embeds:
                    em = message.embeds[0]
                    query = None
                    if em.description:
                        look = f"{em.title if em.title else ''}-{em.description}"
                        find = re.search(r"\[(.+)\]", look)
                        if find:
                            query = find.group(1)
                    else:
                        query = em.title if em.title else ""
                    if not query or query == "-":
                        return
                    search = await user_spotify.search(query, ("track",), "from_token", limit=50)
                    # log.debug(search)
                    tracks = search[0].items
                    if tracks:
                        track_name = tracks[0].name
                        track_artist = humanize_list(tracks[0].artists)
                        await user_spotify.playback_start_tracks([t.id for t in tracks])
                        await interaction.response.send_message(
                            _("Now playing {track} by {artist}").format(
                                track=track_name, artist=track_artist
                            ),
                            ephemeral=True,
                        )
        except Exception:
            log.exception("Error on reaction add play")
            pass

    async def migrate_settings(self):
        if await self.config.version() < "1.4.9":
            all_users = await self.config.all_users()
            for user_id, data in all_users.items():
                if not data["listen_for"]:
                    continue
                if isinstance(data["listen_for"], list):
                    new_data = {}
                else:
                    new_data = {v: k for k, v in data["listen_for"].items()}
                await self.config.user_from_id(user_id).listen_for.set(new_data)
            await self.config.version.set(self.__version__)

    async def initialize(self):
        await self.migrate_settings()

        tokens = await self.bot.get_shared_api_tokens("spotify")
        if not tokens:
            self._ready.set()
            return
        try:
            self._sender = tekore.AsyncSender()
            self._tokens = (
                tokens.get("client_id"),
                tokens.get("client_secret"),
                tokens.get("redirect_uri", "https://localhost/"),
            )
            self._credentials = tekore.Credentials(*self._tokens, sender=self._sender)
            self._app_token = tekore.request_client_token(*self._tokens[:2])
            self._spotify_client = tekore.Spotify(self._app_token, sender=self._sender)
            self.GENRES = await self._spotify_client.recommendation_genre_seeds()
        except Exception:
            log.exception("error starting the cog")
        emojis = await self.config.emojis()
        for name, emoji in emojis.items():
            try:
                emoji_handler.replace_emoji(name, emoji)
            except InvalidEmoji:
                pass
        all_guilds = await self.config.all_guilds()
        for guild_id, data in all_guilds.items():
            if data["commands"]:
                self.slash_commands["guilds"][guild_id] = {}
                for command, command_id in data["commands"].items():
                    if command == "play on spotify":
                        self.slash_commands["guilds"][guild_id][
                            command_id
                        ] = self.play_from_message
                    if command == "spotify":
                        self.slash_commands["guilds"][guild_id][command_id] = self.spotify_com
        commands = await self.config.commands()
        for command_name, command_id in commands.items():
            self.slash_commands[command_id] = self.spotify_com
        self._ready.set()

    def format_help_for_context(self, ctx: commands.Context) -> str:
        """
        Thanks Sinbad!
        """
        pre_processed = super().format_help_for_context(ctx)
        return f"{pre_processed}\n\nCog Version: {self.__version__}"

    async def cog_before_invoke(self, ctx: commands.Context) -> None:
        await self._ready.wait()

    def cog_unload(self):
        if DASHBOARD:
            self.rpc_extension.unload()
        if self._sender:
            self.bot.loop.create_task(self._sender.client.aclose())

    async def red_delete_data_for_user(
        self,
        *,
        requester: Literal["discord_deleted_user", "owner", "user", "user_strict"],
        user_id: int,
    ):
        """
        Method for finding users data inside the cog and deleting it.
        """
        await self.config.user_from_id(user_id).clear()

    async def get_user_auth(
        self,
        ctx: Union[commands.Context, discord.Interaction],
        user: Optional[discord.User] = None,
    ):
        """
        Handles getting and saving user authorization information
        """
        author = user
        is_slash = False
        if author is None:
            if isinstance(ctx, commands.Context):
                author = ctx.author
            else:
                is_slash = True
                author = ctx.user

        if not self._credentials:
            msg = _(
                "The bot owner needs to set their Spotify credentials "
                "before this command can be used. "
                "See `{prefix}spotify set creds` for more details."
            ).format(prefix=ctx.clean_prefix)
            if not is_slash:
                await ctx.send(msg)
            else:
                await ctx.response.send_message(msg, ephemeral=True)
            return
        user_tokens = await self.config.user(author).token()
        if user_tokens:
            user_tokens["expires_in"] = user_tokens["expires_at"] - int(time.time())
            user_token = tekore.Token(user_tokens, user_tokens["uses_pkce"])
            if user_token.is_expiring:
                try:
                    user_token = await self._credentials.refresh(user_token)
                except tekore.BadRequest:
                    msg = _("Your refresh token has been revoked, clearing data.")
                    if not is_slash:
                        await ctx.send(msg)
                    else:
                        await ctx.response.send_message(msg, ephemeral=True)
                    await self.config.user(author).token.clear()
                    return
                await self.save_token(author, user_token)
            return user_token
        if author.id in self.temp_cache:
            msg = _(
                "I've already sent you a link for authorization, "
                "please complete that first before trying a new command."
            )
            if not is_slash:
                await ctx.send(msg)
            else:
                await ctx.response.send_message(msg)
            return
        try:
            return await self.ask_for_auth(ctx, author)
        except discord.errors.Forbidden:
            msg = _(
                "You have blocked direct messages, please enable them to authorize spotify commands."
            )
            if not is_slash:
                await ctx.send(msg)
            else:
                await ctx.response.send_message(msg, ephemeral=True)

    async def ask_for_auth(self, ctx: commands.Context, author: discord.User):
        scope_list = await self.config.scopes()
        scope = tekore.Scope(*scope_list)
        auth = tekore.UserAuth(self._credentials, scope=scope)
        self.temp_cache[author.id] = auth

        msg = _(
            "Please accept the authorization in the following link and reply "
            "to me with the full url\n\n {auth}"
        ).format(auth=auth.url)

        def check(message):
            return (author.id in self.dashboard_authed) or (
                message.author.id == author.id and self._tokens[-1] in message.content
            )

        await author.send(msg)
        try:
            check_msg = await self.bot.wait_for("message", check=check, timeout=120)
        except asyncio.TimeoutError:
            # Let's check if they authenticated throug Dashboard
            if author.id in self.dashboard_authed:
                await author.send(_("Detected authentication via dashboard for."))
                return await self.get_user_auth(ctx, author)
            try:
                del self.temp_cache[author.id]
            except KeyError:
                pass
            await author.send(_("Alright I won't interact with spotify for you."))
            return

        if author.id in self.dashboard_authed:
            await author.send(
                _("Detected authentication via dashboard for {user}.").format(user=author.name)
            )
            return await self.get_user_auth(ctx, author)

        redirected = check_msg.clean_content.strip()
        if self._tokens[-1] not in redirected:
            del self.temp_cache[author.id]
            return await ctx.send(_("Credentials not valid"))
        reply_msg = _("Your authorization has been set!")
        await author.send(reply_msg)
        try:
            user_token = await auth.request_token(url=redirected)
        except AssertionError:
            await author.send(
                _(
                    "You must follow the *latest* link I sent you for authorization. "
                    "Older links are no longer valid."
                )
            )
            return
        await self.save_token(author, user_token)

        del self.temp_cache[author.id]
        return user_token

    async def save_token(self, author: discord.User, user_token: tekore.Token):
        async with self.config.user(author).token() as token:
            token["access_token"] = user_token.access_token
            token["refresh_token"] = user_token.refresh_token
            token["expires_at"] = user_token.expires_at
            token["scope"] = str(user_token.scope)
            token["uses_pkce"] = user_token.uses_pkce
            token["token_type"] = user_token.token_type

    @commands.Cog.listener()
    async def on_raw_reaction_add(self, payload: discord.RawReactionActionEvent):
        """
        Handles listening for reactions and parsing
        """
        if payload.message_id in self.current_menus:
            if self.current_menus[payload.message_id] == payload.user_id:
                log.debug("Menu reaction from the same user ignoring")
                return
        listen_for = await self.config.user_from_id(payload.user_id).listen_for()
        if not listen_for:
            return
        if str(payload.emoji) not in listen_for:
            log.debug(f"{payload.emoji} not in listen_for")
            return
        guild = self.bot.get_guild(payload.guild_id)
        if not guild:
            return
        if await self.bot.cog_disabled_in_guild(self, guild):
            return

        channel = guild.get_channel(payload.channel_id)
        try:
            message = await channel.fetch_message(payload.message_id)
        except Exception:
            return
        user = guild.get_member(payload.user_id)
        if not user:
            return
        ctx = await self.bot.get_context(message)
        user_token = await self.get_user_auth(ctx, user)
        if not user_token:
            return

        content = message.content
        if message.embeds:
            em_dict = message.embeds[0].to_dict()
            content += " ".join(v for k, v in em_dict.items() if k in ["title", "description"])
            if "title" in em_dict:
                if "url" in em_dict["title"]:
                    content += " " + em_dict["title"]["url"]
            if "fields" in em_dict:
                for field in em_dict["fields"]:
                    content += " " + field["name"] + " " + field["value"]
            log.debug(content)
        content = content.replace("🧑‍🎨", ":artist:")
        # because discord will replace this in URI's automatically 🙄
        song_data = SPOTIFY_RE.finditer(content)
        tracks = []
        albums = []
        playlists = []
        if song_data:
            new_uri = ""
            for match in song_data:
                new_uri = f"spotify:{match.group(2)}:{match.group(3)}"
                if match.group(2) == "track":
                    tracks.append(match.group(3))
                if match.group(2) == "album":
                    albums.append(match.group(3))
                if match.group(2) == "playlist":
                    playlists.append(match.group(3))
<<<<<<< HEAD

=======
        ctx = await self.bot.get_context(message)
        user = self.bot.get_user(payload.user_id)
        if not user:
            return
        if str(payload.emoji) not in listen_for:
            return
        user_token = await self.get_user_auth(ctx, user)
        if not user_token:
            return
>>>>>>> d00484fa
        user_spotify = tekore.Spotify(sender=self._sender)
        action = listen_for[str(payload.emoji)]
        if action == "play" or action == "playpause":
            # play the song if it exists
            try:
                with user_spotify.token_as(user_token):
                    if tracks:
                        await user_spotify.playback_start_tracks(tracks)
                        await ctx.react_quietly(payload.emoji)
                        return
                    elif new_uri:
                        await user_spotify.playback_start_context(new_uri)
                        await ctx.react_quietly(payload.emoji)
                        return
                    elif message.embeds:
                        em = message.embeds[0]
                        query = None
                        if em.description:
                            look = f"{em.title if em.title else ''}-{em.description}"
                            find = re.search(r"\[(.+)\]", look)
                            if find:
                                query = find.group(1)
                        else:
                            query = em.title if em.title else ""
                        if not query or query == "-":
                            return
                        search = await user_spotify.search(
                            query, ("track",), "from_token", limit=50
                        )
                        # log.debug(search)
                        tracks = search[0].items
                        if tracks:
                            await user_spotify.playback_start_tracks([t.id for t in tracks])
                            await ctx.react_quietly(payload.emoji)
            except Exception:
                log.exception("Error on reaction add play")
                pass
        if action == "queue":
            # append a track to the queue
            try:
                with user_spotify.token_as(user_token):
                    if tracks:
                        for track in tracks:
                            await user_spotify.playback_queue_add(f"spotify:track:{track}")
                        await ctx.react_quietly(payload.emoji)
                        return
                    elif message.embeds:
                        em = message.embeds[0]
                        query = None
                        if em.description:
                            look = f"{em.title if em.title else ''}-{em.description}"
                            find = re.search(r"\[(.+)\]", look)
                            if find:
                                query = find.group(1)
                        else:
                            query = em.title if em.title else ""
                        if not query or query == "-":
                            return
                        search = await user_spotify.search(
                            query, ("track",), "from_token", limit=50
                        )
                        # log.debug(search)
                        tracks = search[0].items
                        if tracks:
                            await user_spotify.playback_start_tracks([t.id for t in tracks])
                            await ctx.react_quietly(payload.emoji)
            except Exception:
                log.exception("Error on reaction add play")
                pass
        if action == "like":
            try:
                with user_spotify.token_as(user_token):
                    if tracks:
                        await user_spotify.saved_tracks_add(tracks)
                    if albums:
                        await user_spotify.saved_albums_add(albums)
                    if playlists:
                        for playlist in playlists:
                            await user_spotify.playlists_add(playlist)
                await ctx.react_quietly(payload.emoji)
            except Exception:
                pass
        if action == "pause":
            try:
                with user_spotify.token_as(user_token):
                    cur = await user_spotify.playback()
                    if cur.is_playing:
                        await user_spotify.playback_pause()
                    await ctx.react_quietly(payload.emoji)
            except Exception:
                pass
        if action == "repeat":
            try:
                with user_spotify.token_as(user_token):
                    cur = await user_spotify.playback()
                    if cur.repeat_state == "off":
                        state = "context"
                    if cur.repeat_state == "context":
                        state = "off"
                    await user_spotify.playback_repeat(state)
                await ctx.react_quietly(payload.emoji)
            except Exception:
                pass
        if action == "repeatone":
            try:
                with user_spotify.token_as(user_token):
                    cur = await user_spotify.playback()
                    if cur.repeat_state == "off":
                        state = "track"
                    if cur.repeat_state == "track":
                        state = "off"
                    await user_spotify.playback_repeat(state)
                await ctx.react_quietly(payload.emoji)
            except Exception:
                pass
        if action == "shuffle":
            try:
                with user_spotify.token_as(self.user_token):
                    cur = await user_spotify.playback()
                    if not cur:
                        return
                    await user_spotify.playback_shuffle(not cur.shuffle_state)
                await ctx.react_quietly(payload.emoji)
            except Exception:
                pass
        if action == "next":
            try:
                with user_spotify.token_as(user_token):
                    await user_spotify.playback_next()
                await ctx.react_quietly(payload.emoji)
            except Exception:
                pass
        if action == "previous":
            try:
                with user_spotify.token_as(user_token):
                    await user_spotify.playback_previous()
                await ctx.react_quietly(payload.emoji)
            except Exception:
                pass
        if action == "volume_down":
            try:
                with user_spotify.token_as(user_token):
                    cur = await user_spotify.playback()
                    volume = cur.device.volume_percent - 10
                    await user_spotify.playback_volume(volume)
                await ctx.react_quietly(payload.emoji)
            except Exception:
                pass
        if action == "volume_up":
            try:
                with user_spotify.token_as(user_token):
                    cur = await user_spotify.playback()
                    volume = cur.device.volume_percent + 10
                    await user_spotify.playback_volume(volume)
                await ctx.react_quietly(payload.emoji)
            except Exception:
                pass
        if action == "volume_mute":
            try:
                with user_spotify.token_as(user_token):
                    cur = await user_spotify.playback()
                    await user_spotify.playback_volume(0)
                await ctx.react_quietly(payload.emoji)
            except Exception:
                pass

    @commands.Cog.listener()
    async def on_red_api_tokens_update(
        self, service_name: str, api_tokens: Mapping[str, str]
    ) -> None:
        if service_name == "spotify":
            await self.initialize()<|MERGE_RESOLUTION|>--- conflicted
+++ resolved
@@ -500,9 +500,7 @@
                     albums.append(match.group(3))
                 if match.group(2) == "playlist":
                     playlists.append(match.group(3))
-<<<<<<< HEAD
-
-=======
+                    
         ctx = await self.bot.get_context(message)
         user = self.bot.get_user(payload.user_id)
         if not user:
@@ -512,7 +510,7 @@
         user_token = await self.get_user_auth(ctx, user)
         if not user_token:
             return
->>>>>>> d00484fa
+          
         user_spotify = tekore.Spotify(sender=self._sender)
         action = listen_for[str(payload.emoji)]
         if action == "play" or action == "playpause":
