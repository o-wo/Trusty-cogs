--- conflicted
+++ resolved
@@ -1,33 +1,21 @@
 import logging
 from datetime import datetime, timedelta, timezone
-<<<<<<< HEAD
+
 from typing import Dict, List, Optional
 
 import discord
 from discord.ext import tasks
-=======
-from typing import Dict, List, Optional, Union
-
-import discord
-from discord.ext import tasks
-from redbot import VersionInfo, version_info
->>>>>>> 40e1d4e6
+
 from redbot.core import bank, commands
 from redbot.core.i18n import Translator
 from redbot.core.utils import AsyncIter
 from redbot.core.utils.chat_formatting import humanize_list, pagify
-<<<<<<< HEAD
-=======
-from redbot.core.utils.menus import start_adding_reactions
->>>>>>> 40e1d4e6
 
 from .abc import MixinMeta
 from .game import Game
-<<<<<<< HEAD
+
 from .helper import TimezoneFinder
-=======
-from .helper import TimezoneFinder, utc_to_local
->>>>>>> 40e1d4e6
+
 from .pickems import Pickems
 
 _ = Translator("Hockey", __file__)
