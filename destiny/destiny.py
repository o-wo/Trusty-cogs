import asyncio
import csv
import datetime
import functools
import json
import logging
import re
from io import BytesIO, StringIO
from pathlib import Path
from typing import List, Literal, Optional, Union

import discord
from redbot.core import Config, checks, commands
from redbot.core.i18n import Translator, cog_i18n
from redbot.core.utils.chat_formatting import (
    box,
    humanize_list,
    humanize_timedelta,
    pagify,
)
from redbot.core.utils.menus import start_adding_reactions
from redbot.core.utils.predicates import ReactionPredicate
from tabulate import tabulate

from .api import DestinyAPI
from .converter import DestinyActivity, DestinyEververseItemType, SearchInfo, StatsPage
from .errors import Destiny2APIError, Destiny2MissingManifest
from .menus import BaseMenu, BasePages

DEV_BOTS = [552261846951002112]
# If you want parsing the manifest data to be easier add your
# bots ID to this list otherwise this should help performance
# on bots that are just running the cog like normal

BASE_URL = "https://www.bungie.net/Platform"
IMAGE_URL = "https://www.bungie.net"
AUTH_URL = "https://www.bungie.net/en/oauth/authorize"
TOKEN_URL = "https://www.bungie.net/platform/app/oauth/token/"
_ = Translator("Destiny", __file__)
log = logging.getLogger("red.trusty-cogs.Destiny")


@cog_i18n(_)
class Destiny(DestinyAPI, commands.Cog):
    """
    Get information from the Destiny 2 API
    """
<<<<<<< HEAD
    
=======

>>>>>>> 8730bc12
    __version__ = "1.7.0"
    __author__ = "TrustyJAID"

    def __init__(self, bot):
        self.bot = bot
        default_global = {
            "api_token": {"api_key": "", "client_id": "", "client_secret": ""},
            "manifest_version": "",
        }
        default_user = {"oauth": {}, "account": {}}
        self.config = Config.get_conf(self, 35689771456)
        self.config.register_global(**default_global)
        self.config.register_user(**default_user)
        self.config.register_guild(clan_id=None)
        self.throttle: float = 0

    def format_help_for_context(self, ctx: commands.Context) -> str:
        """
        Thanks Sinbad!
        """
        pre_processed = super().format_help_for_context(ctx)
        return f"{pre_processed}\n\nCog Version: {self.__version__}"

    async def red_delete_data_for_user(
        self,
        *,
        requester: Literal["discord_deleted_user", "owner", "user", "user_strict"],
        user_id: int,
    ):
        """
        Method for finding a user's data inside the cog and deleting it.
        """
        await self.config.user_from_id(user_id).clear()

    @commands.group()
    async def destiny(self, ctx: commands.Context) -> None:
        """Get information from the Destiny 2 API"""
        pass

    @destiny.command()
    async def forgetme(self, ctx: commands.Context) -> None:
        """
        Remove your authorization to the destiny API on the bot
        """
        await self.red_delete_data_for_user(requester="user", user_id=ctx.author.id)
        await ctx.send(_("Your authorization has been reset."))

    @destiny.group(aliases=["s"])
    async def search(self, ctx: commands.Context) -> None:
        """
        Search for a destiny item, vendor, record, etc.
        """
        pass

    async def get_weapon_possible_perks(self, weapon: dict) -> dict:
        perks = {}
        slot_counter = 1
        count = 2
        for socket in weapon["sockets"]["socketEntries"]:
            if socket["singleInitialItemHash"] in [
                4248210736,
                2323986101,
                0,
                2285418970,
                1282012138,
                2993594586,
            ]:
                continue
            if socket["socketTypeHash"] in [2218962841, 1282012138, 1456031260]:
                continue
            if "randomizedPlugSetHash" in socket:
                pool = (
                    await self.get_definition(
                        "DestinyPlugSetDefinition", [socket["randomizedPlugSetHash"]]
                    )
                )[str(socket["randomizedPlugSetHash"])]
                pool_perks = [v["plugItemHash"] for v in pool["reusablePlugItems"]]
                all_perks = await self.get_definition(
                    "DestinyInventoryItemLiteDefinition", pool_perks
                )
                try:
                    # https://stackoverflow.com/questions/44914727/get-first-and-second-values-in-dictionary-in-cpython-3-6
                    it = iter(all_perks.values())
                    key_hash = next(it)["itemCategoryHashes"][0]
                    key_data = (
                        await self.get_definition("DestinyItemCategoryDefinition", [key_hash])
                    )[str(key_hash)]
                    key = key_data["displayProperties"]["name"]
                    if key in perks:
                        key = f"{key} {count}"
                        count += 1
                except IndexError:
                    key = _("Perk {count}").format(count=slot_counter)
                perks[key] = "\n".join(
                    [p["displayProperties"]["name"] for h, p in all_perks.items()]
                )
                slot_counter += 1
                continue
            if "reusablePlugSetHash" in socket:
                pool = (
                    await self.get_definition(
                        "DestinyPlugSetDefinition", [socket["reusablePlugSetHash"]]
                    )
                )[str(socket["reusablePlugSetHash"])]
                pool_perks = [v["plugItemHash"] for v in pool["reusablePlugItems"]]
                all_perks = await self.get_definition(
                    "DestinyInventoryItemLiteDefinition", pool_perks
                )
                try:
                    it = iter(all_perks.values())
                    key_hash = next(it)["itemCategoryHashes"][0]
                    key_data = (
                        await self.get_definition("DestinyItemCategoryDefinition", [key_hash])
                    )[str(key_hash)]
                    key = key_data["displayProperties"]["name"]
                    if key in perks:
                        key = f"{key} {count}"
                        count += 1
                except IndexError:
                    key = _("Perk {count}").format(count=slot_counter)
                perks[key] = "\n".join(
                    [p["displayProperties"]["name"] for h, p in all_perks.items()]
                )
                slot_counter += 1
                continue
            perk_hash = socket["singleInitialItemHash"]
            perk = (await self.get_definition("DestinyInventoryItemLiteDefinition", [perk_hash]))[
                str(perk_hash)
            ]
            try:
                it = iter(all_perks.values())
                key_hash = next(it)["itemCategoryHashes"][0]
                key_data = (
                    await self.get_definition("DestinyItemCategoryDefinition", [key_hash])
                )[str(key_hash)]
                key = key_data[0]["displayProperties"]["name"]
                if key in perks:
                    key = f"{key} {count}"
                    count += 1
            except (IndexError, KeyError):
                key = _("Perk {count}").format(count=slot_counter)
            perks[key] = perk["displayProperties"]["name"]
            slot_counter += 1
        return perks

    @search.command(aliases=["item"])
    @commands.bot_has_permissions(embed_links=True)
    @commands.max_concurrency(1, commands.BucketType.default)
    async def items(
        self, ctx: commands.Context, details_or_lore: Optional[SearchInfo] = None, *, search: str
    ) -> None:
        """
        Search for a specific item in Destiny 2

        `[details_or_lore]` signify what information to display for the item
        by default this command will show all available perks on weapons
        using `details`, `true`, or `stats` will show the weapons stat bars
        using `lore` here will instead display the weapons lore card instead if it exists.
        """
        show_lore = True if details_or_lore is False else False
        if search.startswith("lore "):
            search = search.replace("lore ", "")
        async with ctx.typing():
            try:
                items = await self.search_definition("DestinyInventoryItemDefinition", search)
            except Destiny2MissingManifest as e:
                await ctx.send(e)
                return
            if not items:
                await ctx.send(_("`{search}` could not be found.").format(search=search))
                return
            embeds = []
            # log.debug(items[0])
            for item_hash, item in items.items():
                if not (item["equippable"]):
                    continue
                embed = discord.Embed()

                damage_type = ""
                try:
                    damage_data = (
                        await self.get_definition(
                            "DestinyDamageTypeDefinition", [item["defaultDamageTypeHash"]]
                        )
                    )[str(item["defaultDamageTypeHash"])]
                    damage_type = damage_data["displayProperties"]["name"]
                except KeyError:
                    pass
                description = (
                    damage_type
                    + " "
                    + item["itemTypeAndTierDisplayName"]
                    + "\n"
                    + item["flavorText"]
                    + "\n\n"
                )
                if item["itemType"] in [3] and not show_lore:

                    stats_str = ""
                    rpm = ""
                    recoil = ""
                    magazine = ""
                    for stat_hash, value in item["stats"]["stats"].items():
                        if stat_hash in ["1935470627", "1480404414", "1885944937"]:
                            continue

                        stat_info = (
                            await self.get_definition("DestinyStatDefinition", [stat_hash])
                        )[str(stat_hash)]
                        stat_name = stat_info["displayProperties"]["name"]
                        if not stat_name:
                            continue
                        prog = "█" * int(value["value"] / 10)
                        empty = "░" * int((100 - value["value"]) / 10)
                        bar = f"{prog}{empty}"
                        if stat_hash == "4284893193":
                            rpm = f"{stat_name}: **{value['value']}**\n"
                            continue
                        if stat_hash == "3871231066":
                            recoil = f"{stat_name}: **{value['value']}**\n"
                            continue
                        if stat_hash == "2715839340":
                            magazine = f"{stat_name}: **{value['value']}**\n"
                            continue
                        if details_or_lore:
                            stats_str += f"{stat_name}: **{value['value']}** \n{bar}\n"
                    stats_str += rpm + recoil + magazine
                    description += stats_str
                    embed.description = description
                    perks = await self.get_weapon_possible_perks(item)
                    for key, value in perks.items():
                        embed.add_field(name=key, value=value[:1024])
                if "loreHash" in item and (show_lore or item["itemType"] in [2]):
                    lore = (
                        await self.get_definition("DestinyLoreDefinition", [item["loreHash"]])
                    )[str(item["loreHash"])]
                    description += _("Lore: \n\n") + lore["displayProperties"]["description"]
                if len(description) > 2048:
                    count = 0
                    for page in pagify(description, page_length=1024):
                        if count == 0:
                            embed.description = page
                        else:
                            embed.add_field(name=_("Lore Continued"), value=page)
                        count += 1
                else:
                    embed.description = description

                name = item["displayProperties"]["name"]
                embed.title = name
                icon_url = IMAGE_URL + item["displayProperties"]["icon"]
                embed.set_author(name=name, icon_url=icon_url)
                embed.set_thumbnail(url=icon_url)
                if item.get("screenshot", False):
                    embed.set_image(url=IMAGE_URL + item["screenshot"])
                embeds.append(embed)
        await BaseMenu(
            source=BasePages(
                pages=embeds,
            ),
            delete_message_after=False,
            clear_reactions_after=True,
            timeout=60,
            cog=self,
            page_start=0,
        ).start(ctx=ctx)

    async def check_gilded_title(self, chars: dict, title: dict) -> bool:
        """
        Checks a players records for a completed gilded title
        """
        gilding_hash = title["titleInfo"].get("gildingTrackingRecordHash", None)
        records = chars["profileRecords"]["data"]["records"]
        if str(gilding_hash) in records:
            for objective in records[str(gilding_hash)]["objectives"]:
                if objective["complete"]:
                    return True
        return False

    @destiny.command(name="joinme")
    @commands.bot_has_permissions(embed_links=True)
    async def destiny_join_command(self, ctx: commands.Context) -> None:
        """
        Get your Steam ID to give people to join your in-game fireteam
        """
        async with ctx.typing():
            if not await self.has_oauth(ctx):
                msg = _(
                    "You need to authenticate your Bungie.net account before this command will work."
                )
                return await ctx.send(msg)
            bungie_id = await self.config.user(ctx.author).oauth.membership_id()
            creds = await self.get_bnet_user(ctx.author, bungie_id)
            bungie_name = creds.get("uniqueName", "")
            join_code = f"\n```css\n/join {bungie_name}\n```"
            msg = _(
                "Use the following code in game to join {author}'s Fireteam:{join_code}"
            ).format(author=ctx.author.display_name, join_code=join_code)
            join_code = f"\n```css\n/join {bungie_name}\n```"
        await ctx.send(msg)

    @destiny.group()
    @commands.bot_has_permissions(embed_links=True)
    async def clan(self, ctx: commands.Context) -> None:
        """
        Clan settings
        """
        return

    @clan.command(name="info")
    @commands.bot_has_permissions(embed_links=True)
    async def show_clan_info(self, ctx: commands.Context, clan_id: Optional[str]):
        """
        Display basic information about the clan set in this server
        """
        async with ctx.typing():
            if not await self.has_oauth(ctx):
                msg = _(
                    "You need to authenticate your Bungie.net account before this command will work."
                )
                return await ctx.send(msg)
            if clan_id:
                clan_re = re.compile(
                    r"(https:\/\/)?(www\.)?bungie\.net\/.*(groupid=(\d+))", flags=re.I
                )
                clan_invite = clan_re.search(clan_id)
                if clan_invite:
                    clan_id = clan_invite.group(4)
            else:
                clan_id = await self.config.guild(ctx.guild).clan_id()
            if not clan_id:
                return await ctx.send(
                    _(
                        "No clan ID has been setup for this server. "
                        "Use `{prefix}destiny clan set` to set one."
                    ).format(prefix=ctx.clean_prefix)
                )
            try:
                clan_info = await self.get_clan_info(ctx.author, clan_id)
                embed = await self.make_clan_embed(clan_info)
            except Exception:
                log.exception("Error getting clan info")
                return await ctx.send(
                    _("I could not find any information about this servers clan.")
                )
            else:
                await ctx.send(embed=embed)

    async def make_clan_embed(self, clan_info: dict) -> discord.Embed:
        clan_id = clan_info["detail"]["groupId"]
        clan_name = clan_info["detail"]["name"]
        clan_about = clan_info["detail"]["about"]
        clan_motto = clan_info["detail"]["motto"]
        clan_callsign = clan_info["detail"]["clanInfo"]["clanCallsign"]
        clan_xp_data = clan_info["detail"]["clanInfo"]["d2ClanProgressions"]["584850370"]
        weekly_progress = clan_xp_data["weeklyProgress"]
        weekly_limit = clan_xp_data["weeklyLimit"]
        level = clan_xp_data["level"]
        level_cap = clan_xp_data["levelCap"]
        members = clan_info["detail"]["memberCount"]
        max_members = clan_info["detail"]["features"]["maximumMembers"]
        clan_creation_date = datetime.datetime.strptime(
            clan_info["detail"]["creationDate"], "%Y-%m-%dT%H:%M:%S.%fZ"
        )
        clan_create_str = clan_creation_date.strftime("%I:%M %p %Y-%m-%d")
        clan_xp_str = _(
            "Level: {level}/{level_cap}\nWeekly Progress: " "{weekly_progress}/{weekly_limit}"
        ).format(
            level=level,
            level_cap=level_cap,
            weekly_progress=weekly_progress,
            weekly_limit=weekly_limit,
        )

        join_link = f"https://www.bungie.net/en/ClanV2?groupid={clan_id}"
        embed = discord.Embed(
            title=f"{clan_name} [{clan_callsign}]", description=clan_about, url=join_link
        )
        embed.add_field(name=_("Motto"), value=clan_motto, inline=False)
        embed.add_field(name=_("Clan XP"), value=clan_xp_str)
        embed.add_field(name=_("Members"), value=f"{members}/{max_members}")
        embed.add_field(name=_("Clan Founded"), value=clan_create_str)
        return embed

    @clan.command(name="set")
    @commands.bot_has_permissions(embed_links=True)
    @commands.admin_or_permissions(manage_guild=True)
    async def set_clan_id(self, ctx: commands.Context, clan_id: str) -> None:
        """
        Set the clan ID for this server

        `<clan_id>` Must be either the clan's ID or you can provide
        the clan invite link at the `clan profile` setting on bungie.net

        example link: `https://www.bungie.net/en/ClanV2?groupid=1234567`
        the numbers after `groupid=` is the clan ID.
        """
        async with ctx.typing():
            if not await self.has_oauth(ctx):
                msg = _(
                    "You need to authenticate your Bungie.net account before this command will work."
                )
                return await ctx.send(msg)
            clan_re = re.compile(
                r"(https:\/\/)?(www\.)?bungie\.net\/.*(groupid=(\d+))", flags=re.I
            )
            clan_invite = clan_re.search(clan_id)
            if clan_invite:
                clan_id = clan_invite.group(4)
            try:
                clan_info = await self.get_clan_info(ctx.author, clan_id)
                embed = await self.make_clan_embed(clan_info)
            except Exception:
                log.exception("Error getting clan info")
                return await ctx.send(_("I could not find a clan with that ID."))
            else:
                await self.config.guild(ctx.guild).clan_id.set(clan_id)
                await ctx.send(_("Server's clan set to"), embed=embed)

    async def destiny_pick_profile(
        self, ctx: commands.Context, pending_users: dict
    ) -> Optional[dict]:
        """
        Allows a clan admin to pick the user they want to approve in the clan
        """
        users = pending_users["results"][:9]
        embed = discord.Embed(
            title=_("Pending Clan Members"),
            description=_("React with the user you would like to approve into the clan."),
        )
        for index, user in enumerate(pending_users["results"]):
            destiny_name = ""
            destiny_info = user.get("destinyUserInfo", "")
            if destiny_info:
                destiny_name = destiny_info.get("LastSeenDisplayName", "")
            bungie_name = ""
            bungie_info = user.get("bungieNetUserInfo", "")
            if bungie_info:
                bungie_name = bungie_info.get("displayName", "")
            msg = _("Destiny/Steam Name: {destiny_name}\nBungie.net Name: {bungie_name}").format(
                destiny_name=destiny_name if destiny_name else _("Not Set"),
                bungie_name=bungie_name if bungie_name else _("Not Set"),
            )
            embed.add_field(name=_("User {count}").format(count=index + 1), value=msg)
        msg = await ctx.send(embed=embed)
        emojis = ReactionPredicate.NUMBER_EMOJIS[1 : len(users) + 1]
        start_adding_reactions(msg, emojis)
        pred = ReactionPredicate.with_emojis(emojis, msg)
        try:
            await ctx.bot.wait_for("reaction_add", check=pred)
        except asyncio.TimeoutError:
            if ctx.channel.permissions_for(ctx.me).manage_messages:
                await msg.clear_reactions()
            return None
        else:
            return users[pred.result]

    @clan.command(name="pending")
    @commands.bot_has_permissions(embed_links=True)
    @commands.admin_or_permissions(manage_guild=True)
    async def clan_pending(self, ctx: commands.Context) -> None:
        """
        Display pending clan members.

        Clan admin can further approve specified clan members
        by reacting to the resulting message.
        """
        async with ctx.typing():
            if not await self.has_oauth(ctx):
                msg = _(
                    "You need to authenticate your Bungie.net account before this command will work."
                )
                return await ctx.send(msg)
            clan_id = await self.config.guild(ctx.guild).clan_id()
            if not clan_id:
                return await ctx.send(
                    _(
                        "No clan ID has been setup for this server. "
                        "Use `{prefix}destiny clan set` to set one."
                    ).format(prefix=ctx.clean_prefix)
                )
        clan_pending = await self.get_clan_pending(ctx.author, clan_id)
        if not clan_pending["results"]:
            return await ctx.send(_("There is no one pending clan approval."))
        approved = await self.destiny_pick_profile(ctx, clan_pending)
        if not approved:
            return await ctx.send(_("No one will be approved into the clan."))
        try:
            destiny_name = ""
            destiny_info = approved.get("destinyUserInfo", "")
            if destiny_info:
                destiny_name = destiny_info.get("LastSeenDisplayName", "")
            bungie_name = ""
            bungie_info = approved.get("bungieNetUserInfo", "")
            if bungie_info:
                bungie_name = bungie_info.get("displayName", "")
            membership_id = approved["destinyUserInfo"]["membershipId"]
            membership_type = approved["destinyUserInfo"]["membershipType"]
            await self.approve_clan_pending(
                ctx.author, clan_id, membership_type, membership_id, approved
            )
        except Destiny2APIError as e:
            log.exception("error approving clan member.")
            await ctx.send(str(e))
        else:
            await ctx.send(
                _("{destiny_name} AKA {bungie_name} has been approved into the clan.").format(
                    destiny_name=destiny_name, bungie_name=bungie_name
                )
            )

    @clan.command(name="roster")
    @commands.bot_has_permissions(embed_links=True)
    @commands.mod_or_permissions(manage_messages=True)
    async def get_clan_roster(self, ctx: commands.Context, output_format: Optional[str]) -> None:
        """
        Get the full clan roster

        `[output_format]` if `csv` is provided this will upload a csv file of
        the clan roster instead of displaying the output.
        """
        async with ctx.typing():
            if not await self.has_oauth(ctx):
                msg = _(
                    "You need to authenticate your Bungie.net account before this command will work."
                )
                return await ctx.send(msg)
            clan_id = await self.config.guild(ctx.guild).clan_id()
            if not clan_id:
                return await ctx.send(
                    _(
                        "No clan ID has been setup for this server. "
                        "Use `{prefix}destiny clan set` to set one."
                    ).format(prefix=ctx.clean_prefix)
                )
            clan = await self.get_clan_members(ctx.author, clan_id)
            headers = [
                "Discord Name",
                "Discord ID",
                "Destiny Name",
                "Destiny ID",
                "Bungie Name",
                "Bungie.net ID",
                "Last Seen Destiny",
                "Steam ID",
                "Join Date",
            ]
            clan_mems = ""
            rows = []
            saved_users = await self.config.all_users()
            for member in clan["results"]:
                last_online = datetime.datetime.utcfromtimestamp(
                    int(member["lastOnlineStatusChange"])
                )
                join_date = datetime.datetime.strptime(member["joinDate"], "%Y-%m-%dT%H:%M:%SZ")
                destiny_name = member["destinyUserInfo"]["LastSeenDisplayName"]
                destiny_id = member["destinyUserInfo"]["membershipId"]
                clan_mems += destiny_name + "\n"
                discord_id = None
                discord_name = None
                bungie_id = None
                # bungie_name = None
                steam_id = None
                destiny = member.get("destinyUserInfo", {})
                new_bungie_name = destiny.get("bungieGlobalDisplayName", "")
                new_bungie_name_code = destiny.get("bungieGlobalDisplayNameCode", "")
                new_bungie_name = f"{new_bungie_name}#{new_bungie_name_code}"
                try:
                    bungie_id = member["bungieNetUserInfo"]["membershipId"]
                    # bungie_name = member["bungieNetUserInfo"]["displayName"]
                    creds = await self.get_bnet_user_credentials(ctx.author, bungie_id)
                    steam_id = ""
                    for cred in creds:
                        if "credentialAsString" in cred:
                            steam_id = cred["credentialAsString"]
                except Exception:
                    pass
                for user_id, data in saved_users.items():
                    if data["oauth"]["membership_id"] == bungie_id:
                        discord_user = ctx.guild.get_member(int(user_id))
                        if discord_user:
                            discord_name = str(discord_user)
                            discord_id = discord_user.id

                user_info = [
                    discord_name,
                    f"'{discord_id}" if discord_id else None,
                    destiny_name,
                    f"'{destiny_id}" if destiny_id else None,
                    new_bungie_name,
                    f"'{bungie_id}" if bungie_id else None,
                    last_online,
                    f"'{steam_id}" if steam_id else None,
                    str(join_date),
                ]
                rows.append(user_info)
            if output_format == "csv":
                outfile = StringIO()
                employee_writer = csv.writer(
                    outfile, delimiter=",", quotechar='"', quoting=csv.QUOTE_MINIMAL
                )
                employee_writer.writerow(headers)
                for row in rows:
                    employee_writer.writerow(row)
                outfile.seek(0)
                file = discord.File(outfile, filename="clan_roster.csv")
                await ctx.send(file=file)
            elif output_format == "md":
                data = tabulate(rows, headers=headers, tablefmt="github")
                file = discord.File(BytesIO(data.encode()), filename="clan_roster.md")
                await ctx.send(file=file)
            else:
                data = tabulate(rows, headers=headers, tablefmt="pretty")
                for page in pagify(data, page_length=1990):
                    await ctx.send(box(page, lang="css"))

    @destiny.command(hidden=True)
    @commands.bot_has_permissions(embed_links=True)
    async def milestone(self, ctx: commands.Context, user: discord.Member = None) -> None:
        """
        Display a menu of your basic character's info
        `[user]` A member on the server who has setup their account on this bot.
        """
        async with ctx.typing():
            if not await self.has_oauth(ctx, user):
                msg = _(
                    "You need to authenticate your Bungie.net account before this command will work."
                )
                return await ctx.send(msg)
            if not user:
                user = ctx.author
            try:
                milestones = await self.get_milestones(user)
                await self.save(milestones, "milestones.json")
            except Destiny2APIError as e:
                log.error(e, exc_info=True)
                msg = _("I can't seem to find your Destiny profile.")
                await ctx.send(msg)
                return
            msg = ""
            for milestone_hash, content in milestones.items():
                try:
                    milestone_def = await self.get_definition(
                        "DestinyMilestoneDefinition", [milestone_hash]
                    )
                except Exception:
                    log.exception("Error pulling definition")
                    continue
                name = (
                    milestone_def[str(milestone_hash)].get("displayProperties", {}).get("name", "")
                )
                description = (
                    milestone_def[str(milestone_hash)]
                    .get("displayProperties", {})
                    .get("description", "")
                )
                extras = ""
                if "activities" in content:
                    activities = [a["activityHash"] for a in content["activities"]]
                    activity_data = await self.get_definition(
                        "DestinyActivityDefinition", activities
                    )
                    for activity_key, activity_info in activity_data.items():
                        activity_name = activity_info.get("displayProperties", {}).get("name", "")
                        activity_description = activity_info.get("displayProperties", {}).get(
                            "description", ""
                        )
                        extras += f"**{activity_name}:** {activity_description}\n"

                msg += f"**{name}:** {description}\n{extras}\n"
        await ctx.send_interactive(pagify(msg))

    @destiny.command(hidden=True)
    @commands.bot_has_permissions(embed_links=True)
    async def test(self, ctx: commands.Context, user: discord.Member = None) -> None:
        """
        Display a menu of your basic character's info
        `[user]` A member on the server who has setup their account on this bot.
        """
        async with ctx.typing():
            if not await self.has_oauth(ctx, user):
                msg = _(
                    "You need to authenticate your Bungie.net account before this command will work."
                )
                return await ctx.send(msg)
            if not user:
                user = ctx.author
            try:
                me = await self.get_aggregate_activity_history(user, "2305843009299686584")
                await self.save(me, "aggregate_activity.json")
                datas = {}
                activities = [a["activityHash"] for a in me["activities"]]
                defs = await self.get_definition("DestinyActivityDefinition", activities)
                for key, data in defs.items():
                    datas[str(key)] = {"name": data["displayProperties"]["name"], "role": 0}
                await self.save(datas, "role_info.json")
                return
                chars = await self.get_characters(user)
                await self.save(chars, "character.json")
                historical_weapons = await self.get_weapon_history(user, "2305843009299686584")
                await self.save(historical_weapons, "weapon_history.json")
                return
            except Destiny2APIError as e:
                log.error(e, exc_info=True)
                msg = _("I can't seem to find your Destiny profile.")
                await ctx.send(msg)
                return
        msg = ""
        for char, activity_info in chars["characterActivities"]["data"].items():
            activity_hashes = []
            for activity in activity_info["availableActivities"]:
                if not activity["isCompleted"]:
                    activity_hashes.append(activity["activityHash"])
                if activity.get("challenges", []):
                    for challenge in activity["challenges"]:
                        if not challenge["objective"]["complete"]:
                            activity_hashes.append(activity["activityHash"])
            activity_hashes = [a["activityHash"] for a in activity_info["availableActivities"]]

            activity_data = await self.get_definition("DestinyActivityDefinition", activity_hashes)
            for act_hash, info in activity_data.items():
                msg += (
                    info["displayProperties"]["name"]
                    + " **"
                    + info["displayProperties"]["description"]
                    + "**\n\n"
                )
            break
        for page in pagify(msg):
            await ctx.send(page)

    @destiny.command()
    @commands.bot_has_permissions(embed_links=True)
    async def user(self, ctx: commands.Context, user: discord.Member = None) -> None:
        """
        Display a menu of your basic character's info
        `[user]` A member on the server who has setup their account on this bot.
        """
        async with ctx.typing():
            if not await self.has_oauth(ctx, user):
                msg = _(
                    "You need to authenticate your Bungie.net account before this command will work."
                )
                return await ctx.send(msg)
            if not user:
                user = ctx.author
            try:
                chars = await self.get_characters(user)
                await self.save(chars, "character.json")
            except Destiny2APIError as e:
                log.error(e, exc_info=True)
                msg = _("I can't seem to find your Destiny profile.")
                await ctx.send(msg)
                return
            embeds = []
            currency_datas = await self.get_definition(
                "DestinyInventoryItemLiteDefinition",
                [v["itemHash"] for v in chars["profileCurrencies"]["data"]["items"]],
            )
            player_currency = ""
            for item in chars["profileCurrencies"]["data"]["items"]:
                quantity = item["quantity"]
                name = currency_datas[str(item["itemHash"])]["displayProperties"]["name"]
                player_currency += f"{name}: **{quantity}**\n"

            for char_id, char in chars["characters"]["data"].items():
                info = ""
                race = (await self.get_definition("DestinyRaceDefinition", [char["raceHash"]]))[
                    str(char["raceHash"])
                ]
                gender = (
                    await self.get_definition("DestinyGenderDefinition", [char["genderHash"]])
                )[str(char["genderHash"])]
                char_class = (
                    await self.get_definition("DestinyClassDefinition", [char["classHash"]])
                )[str(char["classHash"])]
                info += "{race} {gender} {char_class} ".format(
                    race=race["displayProperties"]["name"],
                    gender=gender["displayProperties"]["name"],
                    char_class=char_class["displayProperties"]["name"],
                )
                titles = ""
                embed = discord.Embed(title=info)
                if "titleRecordHash" in char:
                    # TODO: Add fetch for Destiny.Definitions.Records.DestinyRecordDefinition
                    char_title = (
                        await self.get_definition(
                            "DestinyRecordDefinition", [char["titleRecordHash"]]
                        )
                    )[str(char["titleRecordHash"])]
                    title_info = "**{title_name}**\n{title_desc}\n"
                    try:
                        gilded = ""
                        if await self.check_gilded_title(chars, char_title):
                            gilded = _("Gilded ")
                        title_name = (
                            f"{gilded}"
                            + char_title["titleInfo"]["titlesByGenderHash"][
                                str(char["genderHash"])
                            ]
                        )
                        title_desc = char_title["displayProperties"]["description"]
                        titles += title_info.format(title_name=title_name, title_desc=title_desc)
                        embed.set_thumbnail(
                            url=IMAGE_URL + char_title["displayProperties"]["icon"]
                        )
                    except KeyError:
                        pass

                embed.set_author(name=user.display_name, icon_url=user.avatar.url)
                # if "emblemPath" in char:
                # embed.set_thumbnail(url=IMAGE_URL + char["emblemPath"])
                if "emblemBackgroundPath" in char:
                    embed.set_image(url=IMAGE_URL + char["emblemBackgroundPath"])
                if titles:
                    # embed.add_field(name=_("Titles"), value=titles)
                    embed.set_author(
                        name=f"{user.display_name} ({title_name})", icon_url=user.avatar.url
                    )
                # log.debug(data)
                stats_str = ""
                time_played = humanize_timedelta(seconds=int(char["minutesPlayedTotal"]) * 60)
                for stat_hash, value in char["stats"].items():
                    stat_info = (await self.get_definition("DestinyStatDefinition", [stat_hash]))[
                        str(stat_hash)
                    ]
                    stat_name = stat_info["displayProperties"]["name"]
                    prog = "█" * int(value / 10)
                    empty = "░" * int((100 - value) / 10)
                    bar = f"{prog}{empty}"
                    if stat_hash == "1935470627":
                        artifact_bonus = chars["profileProgression"]["data"]["seasonalArtifact"][
                            "powerBonus"
                        ]
                        bar = _("Artifact Bonus: {bonus}").format(bonus=artifact_bonus)
                    stats_str += f"{stat_name}: **{value}** \n{bar}\n"
                stats_str += _("Time Played Total: **{time}**").format(time=time_played)
                embed.description = stats_str
                embed = await self.get_char_colour(embed, char)
                if titles:
                    embed.add_field(name=_("Titles"), value=titles)
                embed.add_field(name=_("Current Currencies"), value=player_currency)
                embeds.append(embed)
        await BaseMenu(
            source=BasePages(
                pages=embeds,
            ),
            delete_message_after=False,
            clear_reactions_after=True,
            timeout=60,
            cog=self,
            page_start=0,
        ).start(ctx=ctx)

    @search.command()
    @commands.bot_has_permissions(embed_links=True)
    async def lore(self, ctx: commands.Context, entry: str = None) -> None:
        """
        Find Destiny Lore
        """
        try:
            # the below is to prevent blocking reading the large
            # ~130mb manifest files and save on API calls
            task = functools.partial(self.get_entities, entity="DestinyLoreDefinition")
            task = self.bot.loop.run_in_executor(None, task)
            data: dict = await asyncio.wait_for(task, timeout=60)
        except Exception:
            return await ctx.send(_("The manifest needs to be downloaded for this to work."))
        lore = []
        for entry_hash, entries in data.items():
            em = discord.Embed(title=entries["displayProperties"]["name"])
            description = entries["displayProperties"]["description"]
            if len(description) < 2048:
                em.description = entries["displayProperties"]["description"]
            elif len(description) > 2048 and len(description) < 6000:
                em.description = description[:2048]
                new_desc = description[:2048]
                parts = [new_desc[i : i + 1024] for i in range(0, len(new_desc), 1024)]
                for i in parts:
                    em.add_field(name=_("Continued"), value=i)

            if entries["displayProperties"]["hasIcon"]:
                icon = entries["displayProperties"]["icon"]
                em.set_thumbnail(url=f"{IMAGE_URL}{icon}")
            lore.append(em)
        if entry:
            for t in lore:
                if entry.lower() in str(t.title).lower():
                    print(t.title)
                    lore.insert(0, lore.pop(lore.index(t)))
        await BaseMenu(
            source=BasePages(
                pages=lore,
            ),
            delete_message_after=False,
            clear_reactions_after=True,
            timeout=60,
            cog=self,
            page_start=0,
        ).start(ctx=ctx)

    async def save(self, data: dict, loc: str = "sample.json"):
        if self.bot.user.id not in DEV_BOTS:
            return
        base_path = Path(__file__).parent
        path = base_path / loc
        with path.open(encoding="utf-8", mode="w") as f:
            json.dump(data, f, indent=4, sort_keys=False, separators=(",", " : "))

    @destiny.command(aliases=["xûr"])
    @commands.bot_has_permissions(embed_links=True)
    async def xur(self, ctx: commands.Context, full: bool = False) -> None:
        """
        Display a menu of Xûr's current wares

        `[full=False]` Show perk definition on Xûr's current wares
        """
        async with ctx.typing():
            if not await self.has_oauth(ctx):
                msg = _(
                    "You need to authenticate your Bungie.net account before this command will work."
                )
                return await ctx.send(msg)
            try:
                chars = await self.get_characters(ctx.author)
                # await self.save(chars, "characters.json")
            except Destiny2APIError:
                # log.debug(e)
                msg = _("I can't seem to find your Destiny profile.")
                await ctx.send(msg)
                return
            for char_id, char in chars["characters"]["data"].items():
                # log.debug(char)
                try:
                    xur = await self.get_vendor(ctx.author, char_id, "2190858386")
                    xur_def = (
                        await self.get_definition("DestinyVendorDefinition", ["2190858386"])
                    )["2190858386"]

                except Destiny2APIError:
                    log.error("I can't seem to see Xûr at the moment")
                    today = datetime.datetime.now(tz=datetime.timezone.utc)
                    friday = today.replace(hour=17, minute=0, second=0) + datetime.timedelta(
                        (4 - today.weekday()) % 7
                    )
                    next_xur = f"<t:{int(friday.timestamp())}:R>"
                    await ctx.send(
                        _("Xûr's not around, come back {next_xur}.").format(next_xur=next_xur)
                    )
                    return
                break
            # items = [v["itemHash"] for k, v in xur["sales"]["data"].items()]
            embeds: List[discord.Embed] = []
            # data = await self.get_definition("DestinyInventoryItemDefinition", items)
            embed = discord.Embed(
                title=_("Xûr's current wares"),
                colour=discord.Colour.red(),
                description=xur_def["displayProperties"]["description"],
            )
            embed.set_thumbnail(
                url=IMAGE_URL + xur_def["displayProperties"]["largeTransparentIcon"]
            )
            # embed.set_author(name=_("Xûr's current wares"))
            # location = xur_def["locations"][0]["destinationHash"]
            # log.debug(await self.get_definition("DestinyDestinationDefinition", [location]))
            for index, item_base in xur["sales"]["data"].items():
                item = (
                    await self.get_definition(
                        "DestinyInventoryItemDefinition", [item_base["itemHash"]]
                    )
                )[str(item_base["itemHash"])]
                if not (item["equippable"]):
                    continue
                perk_hashes = [
                    str(p["singleInitialItemHash"]) for p in item["sockets"]["socketEntries"]
                ]
                perk_data = await self.get_definition(
                    "DestinyInventoryItemDefinition", perk_hashes
                )
                perks = ""
                item_embed = discord.Embed(title=item["displayProperties"]["name"])
                item_embed.set_thumbnail(url=IMAGE_URL + item["displayProperties"]["icon"])
                item_embed.set_image(url=IMAGE_URL + item["screenshot"])
                for perk_hash, perk in perk_data.items():
                    properties = perk["displayProperties"]
                    if "Common" in perk["itemTypeAndTierDisplayName"]:
                        continue
                    if (
                        properties["name"] == "Empty Mod Socket"
                        or properties["name"] == "Default Ornament"
                        or properties["name"] == "Change Energy Type"
                        or properties["name"] == "Empty Catalyst Socket"
                    ):
                        continue
                    if "name" in properties and "description" in properties:
                        if not properties["name"]:
                            continue
                        # await self.save(perk, properties["name"] + ".json")
                        if full:
                            perks += "**{0}** - {1}\n".format(
                                properties["name"], properties["description"]
                            )
                        else:
                            perks += "- **{0}**\n".format(properties["name"])
                stats_str = ""
                slot_hash = item["equippingBlock"]["equipmentSlotTypeHash"]
                if slot_hash in [1585787867, 20886954, 14239492, 3551918588, 3448274439]:
                    total = 0
                    for stat_hash, stat_data in xur["itemComponents"]["stats"]["data"][index][
                        "stats"
                    ].items():
                        stat_info = (
                            await self.get_definition("DestinyStatDefinition", [stat_hash])
                        )[str(stat_hash)]
                        stat_name = stat_info["displayProperties"]["name"]
                        stat_value = stat_data["value"]
                        prog = "█" * int(stat_value / 6)
                        empty = "░" * int((42 - stat_value) / 6)
                        bar = f"{prog}{empty}"
                        stats_str += f"{stat_name}: \n{bar} **{stat_value}**\n"
                        total += stat_value
                    stats_str += _("Total: **{total}**\n").format(total=total)

                msg = (
                    item["itemTypeAndTierDisplayName"]
                    + "\n"
                    + stats_str
                    + (item["displayProperties"]["description"] + "\n" if full else "")
                    + perks
                )
                item_embed.description = msg
                embed.insert_field_at(
                    0, name="**__" + item["displayProperties"]["name"] + "__**\n", value=msg
                )
                embeds.insert(0, item_embed)
            embeds.insert(0, embed)
            # await ctx.send(embed=embed)
            # await ctx.tick()
        await BaseMenu(
            source=BasePages(
                pages=embeds,
            ),
            delete_message_after=False,
            clear_reactions_after=True,
            timeout=60,
            cog=self,
            page_start=0,
        ).start(ctx=ctx)

    @destiny.command()
    @commands.bot_has_permissions(embed_links=True)
    async def eververse(
        self, ctx: commands.Context, *, item_types: Optional[DestinyEververseItemType]
    ) -> None:
        """
        Display items currently available on the Eververse in a menu

        `[item_types]` can be one of `ghosts`, `ships`, `sparrows`,
        `shaders`, `ornaments` and `finishers` to filter specific items.
        """
        async with ctx.typing():
            if not await self.has_oauth(ctx):
                msg = _(
                    "You need to authenticate your Bungie.net account before this command will work."
                )
                return await ctx.send(msg)
            if not item_types:
                item_types = {"item_types": [9, 19, 21, 22, 24, 29], "item_sub_types": [21, 20]}
            try:
                chars = await self.get_characters(ctx.author)
            except Destiny2APIError:
                # log.debug(e)
                msg = _("I can't seem to find your Destiny profile.")
                await ctx.send(msg)
                return
            embeds: List[discord.Embed] = []
            eververse_sales = {}
            for char_id, char in chars["characters"]["data"].items():
                try:
                    ev = await self.get_vendor(ctx.author, char_id, "3361454721")
                    eververse_sales.update(ev["sales"]["data"])

                except Destiny2APIError:
                    log.error("I can't seem to see the eververse at the moment", exc_info=True)
                    await ctx.send(_("I can't access the eververse at the moment."))
                    return
            await self.save(eververse_sales, "eververse.json")
            embeds = []
            item_hashes = [i["itemHash"] for k, i in eververse_sales.items()]
            item_defs = await self.get_definition("DestinyInventoryItemDefinition", item_hashes)
            item_costs = [c["itemHash"] for k, i in eververse_sales.items() for c in i["costs"]]
            item_cost_defs = await self.get_definition(
                "DestinyInventoryItemDefinition", item_costs
            )
            for item_hash, vendor_item in eververse_sales.items():
                item = item_defs[str(vendor_item["itemHash"])]
                if (
                    item["itemType"] not in item_types["item_types"]
                    and item_types["item_types"] != []
                ):
                    # log.debug("ignoring item from type %s" % item["itemType"])
                    continue
                if (
                    item["itemSubType"] not in item_types["item_sub_types"]
                    and item_types["item_sub_types"] != []
                ):
                    # log.debug("ignoring item from sub type %s" % item["itemSubType"])
                    continue
                embed = discord.Embed()
                embed.description = (
                    item["itemTypeAndTierDisplayName"]
                    + "\n\n"
                    + item["displayProperties"]["description"]
                )

                name = item["displayProperties"]["name"]
                embed.title = name
                icon_url = IMAGE_URL + item["displayProperties"]["icon"]
                embed.set_author(name=name, icon_url=icon_url)
                embed.set_thumbnail(url=icon_url)
                cost_str = ""
                for costs in vendor_item["costs"]:
                    cost = costs["quantity"]
                    cost_name = item_cost_defs[str(costs["itemHash"])]["displayProperties"]["name"]
                    cost_str += f"{cost_name}: **{cost}**\n"
                embed.add_field(name=_("Cost"), value=cost_str)
                if "screenshot" in item:
                    embed.set_image(url=IMAGE_URL + item["screenshot"])
                embeds.append(embed)
        if embeds == []:
            return await ctx.send(_("I can't access the eververse at the moment."))
        # await ctx.tick()
        await BaseMenu(
            source=BasePages(
                pages=embeds,
            ),
            delete_message_after=False,
            clear_reactions_after=True,
            timeout=60,
            cog=self,
            page_start=0,
        ).start(ctx=ctx)

    @destiny.command()
    @commands.bot_has_permissions(embed_links=True)
    async def spider(self, ctx: commands.Context) -> None:
        """
        Display Spiders wares
        """
        async with ctx.typing():
            if not await self.has_oauth(ctx):
                msg = _(
                    "You need to authenticate your Bungie.net account before this command will work."
                )
                return await ctx.send(msg)
            try:
                chars = await self.get_characters(ctx.author)
            except Destiny2APIError:
                # log.debug(e)
                msg = _("I can't seem to find your Destiny profile.")
                await ctx.send(msg)
                return
            for char_id, char in chars["characters"]["data"].items():
                try:
                    spider = await self.get_vendor(ctx.author, char_id, "863940356")
                    await self.save(spider, "spider.json")
                    spider_def = (
                        await self.get_definition("DestinyVendorDefinition", ["863940356"])
                    )["863940356"]
                except Destiny2APIError:
                    log.error("I can't seem to see the Spider at the moment", exc_info=True)
                    await ctx.send(_("I can't access the Spider at the moment."))
                    return
                break

            # await self.save(spider, "spider.json")
            currency_datas = await self.get_definition(
                "DestinyInventoryItemLiteDefinition",
                [v["itemHash"] for v in chars["profileCurrencies"]["data"]["items"]],
            )
            date = datetime.datetime.strptime(
                spider["vendor"]["data"]["nextRefreshDate"], "%Y-%m-%dT%H:%M:%SZ"
            )
            date = date.replace(tzinfo=datetime.timezone.utc)
            date_str = f"<t:{int(date.timestamp())}:R>"
            # await self.save(spider, "spider.json")
            description = spider_def["displayProperties"]["description"]
            description += f"\n\n**Refreshes {date_str}**"
            embed = discord.Embed(description=description)
            embed.set_thumbnail(
                url=IMAGE_URL + spider_def["displayProperties"]["largeTransparentIcon"]
            )
            embed.set_author(
                name=spider_def["displayProperties"]["name"]
                + ", "
                + spider_def["displayProperties"]["subtitle"]
            )
            item_hashes = [i["itemHash"] for k, i in spider["sales"]["data"].items()]
            item_defs = await self.get_definition(
                "DestinyInventoryItemLiteDefinition", item_hashes
            )
            item_costs = [
                c["itemHash"] for k, i in spider["sales"]["data"].items() for c in i["costs"]
            ]
            item_cost_defs = await self.get_definition(
                "DestinyInventoryItemLiteDefinition", item_costs
            )
            for key, data in spider["sales"]["data"].items():
                item_hash = data["itemHash"]
                refresh_str = ""
                if "overrideNextRefreshDate" in data:
                    date = datetime.datetime.strptime(
                        data["overrideNextRefreshDate"], "%Y-%m-%dT%H:%M:%SZ"
                    )
                    date = date.replace(tzinfo=datetime.timezone.utc)
                    refresh_str = f"\n**Refreshes <t:{int(date.timestamp())}:R>**"

                item = item_defs[str(item_hash)]
                if item["itemType"] in [0, 26]:
                    continue
                try:
                    costs = data["costs"][0]
                    cost = item_cost_defs[str(costs["itemHash"])]
                    cost_str = (
                        str(costs["quantity"])
                        + " "
                        + cost["displayProperties"]["name"]
                        + refresh_str
                    )
                except IndexError:
                    cost_str = "None" + refresh_str
                embed.add_field(name=item["displayProperties"]["name"], value=cost_str)

                await asyncio.sleep(0)
            player_currency = ""
            for item in chars["profileCurrencies"]["data"]["items"]:
                quantity = item["quantity"]
                name = currency_datas[str(item["itemHash"])]["displayProperties"]["name"]
                player_currency += f"{name}: **{quantity}**\n"
            embed.add_field(name=_("Current Currencies"), value=player_currency)
        await ctx.send(embed=embed)

    @destiny.command()
    @commands.bot_has_permissions(embed_links=True)
    async def rahool(self, ctx: commands.Context) -> None:
        """
        Display Spiders wares
        """
        async with ctx.typing():
            if not await self.has_oauth(ctx):
                msg = _(
                    "You need to authenticate your Bungie.net account before this command will work."
                )
                return await ctx.send(msg)
            try:
                chars = await self.get_characters(ctx.author)
            except Destiny2APIError:
                # log.debug(e)
                msg = _("I can't seem to find your Destiny profile.")
                await ctx.send(msg)
                return
            for char_id, char in chars["characters"]["data"].items():
                try:
                    spider = await self.get_vendor(ctx.author, char_id, "2255782930")
                    await self.save(spider, "rahool.json")
                    spider_def = (
                        await self.get_definition("DestinyVendorDefinition", ["2255782930"])
                    )["2255782930"]
                except Destiny2APIError:
                    log.error("I can't seem to see the Master Rahool at the moment", exc_info=True)
                    await ctx.send(_("I can't access the Master Rahool at the moment."))
                    return
                break

            # await self.save(spider, "spider.json")
            currency_datas = await self.get_definition(
                "DestinyInventoryItemLiteDefinition",
                [v["itemHash"] for v in chars["profileCurrencies"]["data"]["items"]],
            )
            date = datetime.datetime.strptime(
                spider["vendor"]["data"]["nextRefreshDate"], "%Y-%m-%dT%H:%M:%SZ"
            )
            date = date.replace(tzinfo=datetime.timezone.utc)
            date_str = f"<t:{int(date.timestamp())}:R>"
            # await self.save(spider, "spider.json")
            description = spider_def["displayProperties"]["description"]
            description += f"\n\n**Refreshes {date_str}**"
            embed = discord.Embed(description=description)
            embed.set_thumbnail(
                url=IMAGE_URL + spider_def["displayProperties"]["largeTransparentIcon"]
            )
            embed.set_author(
                name=spider_def["displayProperties"]["name"]
                + ", "
                + spider_def["displayProperties"]["subtitle"]
            )
            item_hashes = [i["itemHash"] for k, i in spider["sales"]["data"].items()]
            item_defs = await self.get_definition(
                "DestinyInventoryItemLiteDefinition", item_hashes
            )
            item_costs = [
                c["itemHash"] for k, i in spider["sales"]["data"].items() for c in i["costs"]
            ]
            item_cost_defs = await self.get_definition(
                "DestinyInventoryItemLiteDefinition", item_costs
            )
            for key, data in spider["sales"]["data"].items():
                item_hash = data["itemHash"]
                refresh_str = ""
                if "overrideNextRefreshDate" in data:
                    date = datetime.datetime.strptime(
                        data["overrideNextRefreshDate"], "%Y-%m-%dT%H:%M:%SZ"
                    )
                    date = date.replace(tzinfo=datetime.timezone.utc)
                    refresh_str = f"\n**Refreshes <t:{int(date.timestamp())}:R>**"

                item = item_defs[str(item_hash)]
                if item["itemType"] in [0, 26]:
                    continue
                try:
                    costs = data["costs"][0]
                    cost = item_cost_defs[str(costs["itemHash"])]
                    cost_str = (
                        str(costs["quantity"])
                        + " "
                        + cost["displayProperties"]["name"]
                        + refresh_str
                    )
                except IndexError:
                    cost_str = "None" + refresh_str
                embed.add_field(name=item["displayProperties"]["name"], value=cost_str)

                await asyncio.sleep(0)
            player_currency = ""
            for item in chars["profileCurrencies"]["data"]["items"]:
                quantity = item["quantity"]
                name = currency_datas[str(item["itemHash"])]["displayProperties"]["name"]
                player_currency += f"{name}: **{quantity}**\n"
            embed.add_field(name=_("Current Currencies"), value=player_currency)
        await ctx.send(embed=embed)

    @destiny.command(aliases=["banshee-44"])
    @commands.bot_has_permissions(embed_links=True)
    async def banshee(self, ctx: commands.Context) -> None:
        """
        Display Banshee-44's wares
        """
        async with ctx.typing():
            if not await self.has_oauth(ctx):
                msg = _(
                    "You need to authenticate your Bungie.net account before this command will work."
                )
                return await ctx.send(msg)
            try:
                chars = await self.get_characters(ctx.author)
            except Destiny2APIError:
                # log.debug(e)
                msg = _("I can't seem to find your Destiny profile.")
                await ctx.send(msg)
                return

            for char_id, char in chars["characters"]["data"].items():
                try:
                    banshee = await self.get_vendor(ctx.author, char_id, "672118013")
                    banshee_def = (
                        await self.get_definition("DestinyVendorDefinition", ["672118013"])
                    )["672118013"]
                    await self.save(banshee, "banshee.json")
                except Destiny2APIError:
                    log.error(
                        "I can't seem to see the Banshee-44's wares at the moment", exc_info=True
                    )
                    await ctx.send(_("I can't access the Banshee-44 at the moment."))
                    return
                break
            date = datetime.datetime.strptime(
                banshee["vendor"]["data"]["nextRefreshDate"], "%Y-%m-%dT%H:%M:%SZ"
            )
            date = date.replace(tzinfo=datetime.timezone.utc)
            date_str = f"<t:{int(date.timestamp())}:R>"
            # await self.save(spider, "spider.json")
            description = banshee_def["displayProperties"]["description"]
            description += f"\n\n**Refreshes {date_str}**"
            embed = discord.Embed(description=description)
            embed.set_thumbnail(
                url=IMAGE_URL + banshee_def["displayProperties"]["largeTransparentIcon"]
            )
            embed.set_author(
                name=banshee_def["displayProperties"]["name"]
                + ", "
                + banshee_def["displayProperties"]["subtitle"]
            )
            item_hashes = [i["itemHash"] for k, i in banshee["sales"]["data"].items()]
            item_defs = await self.get_definition(
                "DestinyInventoryItemLiteDefinition", item_hashes
            )
            item_costs = [
                c["itemHash"] for k, i in banshee["sales"]["data"].items() for c in i["costs"]
            ]
            item_cost_defs = await self.get_definition(
                "DestinyInventoryItemLiteDefinition", item_costs
            )
            for key, data in banshee["sales"]["data"].items():
                item_hash = data["itemHash"]
                refresh_str = ""
                if "overrideNextRefreshDate" in data:
                    date = datetime.datetime.strptime(
                        data["overrideNextRefreshDate"], "%Y-%m-%dT%H:%M:%SZ"
                    )
                    date = date.replace(tzinfo=datetime.timezone.utc)
                    refresh_str = f"\n**Refreshes <t:{int(date.timestamp())}:R>**"

                item = item_defs[str(item_hash)]
                if item["itemType"] in [0]:
                    continue
                perk_str = ""
                if str(key) in banshee["itemComponents"]["sockets"]["data"]:
                    perk_hashes = []
                    for perk_hash in banshee["itemComponents"]["sockets"]["data"][str(key)][
                        "sockets"
                    ]:
                        if "plugHash" in perk_hash:
                            perk_hashes.append(str(perk_hash["plugHash"]))
                    perks = await self.get_definition(
                        "DestinyInventoryItemLiteDefinition", perk_hashes
                    )
                    perk_str = "\n".join(p["displayProperties"]["name"] for k, p in perks.items())
                try:
                    costs = data["costs"][0]
                    cost = item_cost_defs[str(costs["itemHash"])]
                    cost_str = str(costs["quantity"]) + " " + cost["displayProperties"]["name"]
                    cost_str += f"\n{perk_str}{refresh_str}"
                except IndexError:
                    cost_str = "None" + refresh_str

                embed.add_field(name=item["displayProperties"]["name"], value=cost_str)

                await asyncio.sleep(0)
        await ctx.send(embed=embed)

    @destiny.command(name="ada", aliases=["ada-1"])
    @commands.bot_has_permissions(embed_links=True)
    async def ada_1_inventory(
        self, ctx: commands.Context, *, character: Optional[str] = None
    ) -> None:
        """
        Display Banshee-44's wares

        `[character]` Show inventory specific to a character class. Must be either
        Hunter, Warlock, or Titan. Default is whichever is the first character found.
        """
        async with ctx.typing():
            if not await self.has_oauth(ctx):
                msg = _(
                    "You need to authenticate your Bungie.net account before this command will work."
                )
                return await ctx.send(msg)
            try:
                chars = await self.get_characters(ctx.author)
            except Destiny2APIError:
                # log.debug(e)
                msg = _("I can't seem to find your Destiny profile.")
                await ctx.send(msg)
                return
            classes = {"hunter": 671679327, "titan": 3655393761, "warlock": 2271682572}
            class_id = classes.get(str(character).lower(), None)

            for char_id, char in chars["characters"]["data"].items():
                if class_id and char["classHash"] != class_id:
                    continue
                try:
                    banshee = await self.get_vendor(ctx.author, char_id, "350061650")
                    banshee_def = (
                        await self.get_definition("DestinyVendorDefinition", ["350061650"])
                    )["350061650"]
                    await self.save(banshee, "ada-1.json")
                except Destiny2APIError:
                    log.error("I can't seem to see the Ada-1's wares at the moment", exc_info=True)
                    await ctx.send(_("I can't access the Banshee-44 at the moment."))
                    return
                char_class = (
                    await self.get_definition("DestinyClassDefinition", [char["classHash"]])
                )[str(char["classHash"])]
                char_class = char_class["displayProperties"]["name"]
                break
            if not banshee:
                await ctx.send(
                    _("I cannot find an inventory for character class {character}.").format(
                        character=character
                    )
                )
                return
            # await self.save(spider, "spider.json")
            date = datetime.datetime.strptime(
                banshee["vendor"]["data"]["nextRefreshDate"], "%Y-%m-%dT%H:%M:%SZ"
            )
            date = date.replace(tzinfo=datetime.timezone.utc)
            date_str = f"<t:{int(date.timestamp())}:R>"
            # await self.save(spider, "spider.json")
            description = banshee_def["displayProperties"]["description"]
            description += f"\n\n**Refreshes {date_str}**"
            embed = discord.Embed(description=description)
            embed.set_thumbnail(
                url=IMAGE_URL + banshee_def["displayProperties"]["largeTransparentIcon"]
            )
            embed.set_author(
                name=banshee_def["displayProperties"]["name"]
                + ", "
                + banshee_def["displayProperties"]["subtitle"]
                + f" ({char_class})"
            )
            item_hashes = [i["itemHash"] for k, i in banshee["sales"]["data"].items()]
            item_defs = await self.get_definition(
                "DestinyInventoryItemLiteDefinition", item_hashes
            )
            item_costs = [
                c["itemHash"] for k, i in banshee["sales"]["data"].items() for c in i["costs"]
            ]
            item_cost_defs = await self.get_definition(
                "DestinyInventoryItemLiteDefinition", item_costs
            )
            for key, data in banshee["sales"]["data"].items():
                item_hash = data["itemHash"]
                refresh_str = ""
                if "overrideNextRefreshDate" in data:
                    date = datetime.datetime.strptime(
                        data["overrideNextRefreshDate"], "%Y-%m-%dT%H:%M:%SZ"
                    )
                    date = date.replace(tzinfo=datetime.timezone.utc)
                    refresh_str = f"\n**Refreshes <t:{int(date.timestamp())}:R>**"

                item = item_defs[str(item_hash)]

                if item["itemType"] in [0]:
                    continue
                item_data = (
                    await self.get_definition("DestinyInventoryItemDefinition", [item_hash])
                )[str(item_hash)]
                stats_str = ""
                slot_hash = item_data.get("equippingBlock", {}).get("equipmentSlotTypeHash", {})
                if slot_hash in [1585787867, 20886954, 14239492, 3551918588, 3448274439]:
                    total = 0
                    for stat_hash, stat_data in banshee["itemComponents"]["stats"]["data"][key][
                        "stats"
                    ].items():
                        stat_info = (
                            await self.get_definition("DestinyStatDefinition", [stat_hash])
                        )[str(stat_hash)]
                        stat_name = stat_info["displayProperties"]["name"]
                        stat_value = stat_data["value"]
                        prog = "█" * int(stat_value / 6)
                        empty = "░" * int((42 - stat_value) / 6)
                        bar = f"{prog}{empty}"
                        stats_str += f"{stat_name}: \n{bar} **{stat_value}**\n"
                        total += stat_value
                    stats_str += _("Total: **{total}**\n").format(total=total)
                try:
                    costs = data["costs"][0]
                    cost = item_cost_defs[str(costs["itemHash"])]
                    cost_str = (
                        str(costs["quantity"])
                        + " "
                        + cost["displayProperties"]["name"]
                        + "\n"
                        + stats_str
                        + refresh_str
                    )
                except IndexError:
                    cost_str = "None" + refresh_str

                embed.add_field(name=item["displayProperties"]["name"], value=cost_str)

                await asyncio.sleep(0)
        await ctx.send(embed=embed)

    @destiny.command()
    @commands.bot_has_permissions(embed_links=True, add_reactions=True)
    async def loadout(
        self, ctx: commands.Context, full: Optional[bool] = False, user: discord.Member = None
    ) -> None:
        """
        Display a menu of each character's equipped weapons and their info

        `[full=False]` Display full information about weapons equipped.
        `[user]` A member on the server who has setup their account on this bot.
        """
        async with ctx.typing():
            if not await self.has_oauth(ctx, user):
                msg = _(
                    "You need to authenticate your Bungie.net account before this command will work."
                )
                return await ctx.send(msg)
            if not user:
                user = ctx.author
            try:
                chars = await self.get_characters(user)
            except Destiny2APIError:
                # log.debug(e)
                msg = _("I can't seem to find your Destiny profile.")
                await ctx.send(msg)
                return
            embeds = []

            for char_id, char in chars["characters"]["data"].items():
                info = ""
                race = (await self.get_definition("DestinyRaceDefinition", [char["raceHash"]]))[
                    str(char["raceHash"])
                ]
                gender = (
                    await self.get_definition("DestinyGenderDefinition", [char["genderHash"]])
                )[str(char["genderHash"])]
                char_class = (
                    await self.get_definition("DestinyClassDefinition", [char["classHash"]])
                )[str(char["classHash"])]
                info += "{race} {gender} {char_class} ".format(
                    race=race["displayProperties"]["name"],
                    gender=gender["displayProperties"]["name"],
                    char_class=char_class["displayProperties"]["name"],
                )
                titles = ""
                if "titleRecordHash" in char:
                    # TODO: Add fetch for Destiny.Definitions.Records.DestinyRecordDefinition
                    char_title = (
                        await self.get_definition(
                            "DestinyRecordDefinition", [char["titleRecordHash"]]
                        )
                    )[str(char["titleRecordHash"])]
                    title_info = "**{title_name}**\n{title_desc}\n"
                    try:
                        gilded = ""
                        if await self.check_gilded_title(chars, char_title):
                            gilded = _("Gilded ")
                        title_name = (
                            f"{gilded}"
                            + char_title["titleInfo"]["titlesByGenderHash"][
                                str(char["genderHash"])
                            ]
                        )
                        title_desc = char_title["displayProperties"]["description"]
                        titles += title_info.format(title_name=title_name, title_desc=title_desc)
                    except KeyError:
                        pass
                embed = discord.Embed(title=info)
                embed.set_author(name=user.display_name, icon_url=user.avatar.url)
                if "emblemPath" in char:
                    embed.set_thumbnail(url=IMAGE_URL + char["emblemPath"])
                if titles:
                    # embed.add_field(name=_("Titles"), value=titles)
                    embed.set_author(
                        name=f"{user.display_name} ({title_name})", icon_url=user.avatar.url
                    )
                char_items = chars["characterEquipment"]["data"][char_id]["items"]
                item_list = [i["itemHash"] for i in char_items]
                # log.debug(item_list)
                items = await self.get_definition("DestinyInventoryItemDefinition", item_list)
                # log.debug(items)
                for item_hash, data in items.items():
                    # log.debug(data)
                    for item in char_items:
                        # log.debug(item)
                        if data["hash"] == item["itemHash"]:
                            instance_id = item["itemInstanceId"]
                    item_instance = chars["itemComponents"]["instances"]["data"][instance_id]
                    if not item_instance["isEquipped"]:
                        continue

                    if not (data["equippable"] and data["itemType"] == 3):
                        continue
                    name = data["displayProperties"]["name"]
                    desc = data["displayProperties"]["description"]
                    item_type = data["itemTypeAndTierDisplayName"]
                    try:
                        light = item_instance["primaryStat"]["value"]
                    except KeyError:
                        light = ""
                    perk_list = chars["itemComponents"]["perks"]["data"][instance_id]["perks"]
                    perk_hashes = [p["perkHash"] for p in perk_list]
                    perk_data = await self.get_definition(
                        "DestinySandboxPerkDefinition", perk_hashes
                    )
                    perks = ""
                    for perk_hash, perk in perk_data.items():
                        properties = perk["displayProperties"]
                        if "name" in properties and "description" in properties:
                            if full:
                                perks += "**{0}** - {1}\n".format(
                                    properties["name"], properties["description"]
                                )
                            else:
                                perks += "- **{0}**\n".format(properties["name"])

                    value = f"**{light}** {item_type}\n{perks}"
                    embed.add_field(name=name, value=value, inline=True)
                # log.debug(data)
                stats_str = ""
                for stat_hash, value in char["stats"].items():
                    stat_info = (await self.get_definition("DestinyStatDefinition", [stat_hash]))[
                        str(stat_hash)
                    ]
                    stat_name = stat_info["displayProperties"]["name"]
                    prog = "█" * int(value / 10)
                    empty = "░" * int((100 - value) / 10)
                    bar = f"{prog}{empty}"
                    if stat_hash == "1935470627":
                        artifact_bonus = chars["profileProgression"]["data"]["seasonalArtifact"][
                            "powerBonus"
                        ]
                        bar = _("Artifact Bonus: {bonus}").format(bonus=artifact_bonus)
                    stats_str += f"{stat_name}: **{value}** \n{bar}\n"
                embed.description = stats_str
                embed = await self.get_char_colour(embed, char)

                embeds.append(embed)
        await BaseMenu(
            source=BasePages(
                pages=embeds,
            ),
            delete_message_after=False,
            clear_reactions_after=True,
            timeout=60,
            cog=self,
            page_start=0,
        ).start(ctx=ctx)

    @destiny.command()
    @commands.bot_has_permissions(embed_links=True, add_reactions=True)
    async def gambit(self, ctx: commands.Context) -> None:
        """
        Display a menu of each characters gambit stats
        """
        await ctx.invoke(self.stats, "allPvECompetitive")

    @destiny.command()
    @commands.bot_has_permissions(embed_links=True, add_reactions=True)
    async def pvp(self, ctx: commands.Context) -> None:
        """
        Display a menu of each character's pvp stats
        """
        await ctx.invoke(self.stats, "allPvP")

    @destiny.command(aliases=["raids"])
    @commands.bot_has_permissions(embed_links=True, add_reactions=True)
    async def raid(self, ctx: commands.Context) -> None:
        """
        Display a menu for each character's RAID stats
        """
        await ctx.invoke(self.stats, "raid")

    @destiny.command(aliases=["qp"])
    @commands.bot_has_permissions(embed_links=True, add_reactions=True)
    async def quickplay(self, ctx: commands.Context) -> None:
        """
        Display a menu of past quickplay matches
        """
        await ctx.invoke(self.history, 70)

    @destiny.command()
    @commands.bot_has_permissions(embed_links=True, add_reactions=True)
    async def history(self, ctx: commands.Context, activity: DestinyActivity) -> None:
        """
        Display a menu of each character's last 5 activities

        `<activity>` The activity type to display stats on available types include:
        all, story, strike, raid, allpvp, patrol, allpve, control, clash,
        crimsondoubles, nightfall, heroicnightfall, allstrikes, ironbanner, allmayhem,
        supremacy, privatematchesall, survival, countdown, trialsofthenine, social,
        trialscountdown, trialssurvival, ironbannercontrol, ironbannerclash,
        ironbannersupremacy, scorednightfall, scoredheroicnightfall, rumble, alldoubles,
        doubles, privatematchesclash, privatematchescontrol, privatematchessupremacy,
        privatematchescountdown, privatematchessurvival, privatematchesmayhem,
        privatematchesrumble, heroicadventure, showdown, lockdown, scorched,
        scorchedteam, gambit, allpvecompetitive, breakthrough, blackarmoryrun,
        salvage, ironbannersalvage, pvpcompetitive, pvpquickplay, clashquickplay,
        clashcompetitive, controlquickplay, controlcompetitive, gambitprime,
        reckoning, menagerie, vexoffensive, nightmarehunt, elimination, momentum,
        dungeon, sundial, trialsofosiris
        """
        async with ctx.typing():
            if not await self.has_oauth(ctx):
                msg = _(
                    "You need to authenticate your Bungie.net account before this command will work."
                )
                return await ctx.send(msg)
            user = ctx.author
            try:
                chars = await self.get_characters(user)
            except Destiny2APIError:
                # log.debug(e)
                msg = _("I can't seem to find your Destiny profile.")
                await ctx.send(msg)
                return
            RAID = {
                "assists": _("Assists"),
                "kills": _("Kills"),
                "deaths": _("Deaths"),
                "opponentsDefeated": _("Opponents Defeated"),
                "efficiency": _("Efficiency"),
                "killsDeathsRatio": _("KDR"),
                "killsDeathsAssists": _("KDA"),
                "score": _("Score"),
                "activityDurationSeconds": _("Duration"),
                "playerCount": _("Player Count"),
                "teamScore": _("Team Score"),
                "completed": _("Completed"),
            }
            embeds = []
            for char_id, char in chars["characters"]["data"].items():
                # log.debug(char)
                char_info = ""
                race = (await self.get_definition("DestinyRaceDefinition", [char["raceHash"]]))[
                    str(char["raceHash"])
                ]
                gender = (
                    await self.get_definition("DestinyGenderDefinition", [char["genderHash"]])
                )[str(char["genderHash"])]
                log.debug(gender)
                char_class = (
                    await self.get_definition("DestinyClassDefinition", [char["classHash"]])
                )[str(char["classHash"])]
                char_info += "{user} - {race} {gender} {char_class} ".format(
                    user=user.display_name,
                    race=race["displayProperties"]["name"],
                    gender=gender["displayProperties"]["name"],
                    char_class=char_class["displayProperties"]["name"],
                )
                try:
                    data = await self.get_activity_history(user, char_id, activity)
                except Exception:
                    log.error(
                        _(
                            "Something went wrong I couldn't get info on character {char_id} for activity {activity}"
                        ).format(char_id=char_id, activity=activity)
                    )
                    continue
                if not data:
                    continue

                for activities in data["activities"]:
                    activity_hash = str(activities["activityDetails"]["directorActivityHash"])
                    activity_data = (
                        await self.get_definition("DestinyActivityDefinition", [activity_hash])
                    )[str(activity_hash)]
                    embed = discord.Embed(
                        title=activity_data["displayProperties"]["name"] + f"- {char_info}",
                        description=activity_data["displayProperties"]["description"],
                    )

                    date = datetime.datetime.strptime(activities["period"], "%Y-%m-%dT%H:%M:%SZ")
                    embed.timestamp = date
                    if activity_data["displayProperties"]["hasIcon"]:
                        embed.set_thumbnail(
                            url=IMAGE_URL + activity_data["displayProperties"]["icon"]
                        )
                    elif (
                        activity_data["pgcrImage"] != "/img/misc/missing_icon_d2.png"
                        and "emblemPath" in char
                    ):
                        embed.set_thumbnail(url=IMAGE_URL + char["emblemPath"])
                    embed.set_author(name=char_info, icon_url=user.avatar.url)
                    for attr, name in RAID.items():
                        if activities["values"][attr]["basic"]["value"] < 0:
                            continue
                        embed.add_field(
                            name=name,
                            value=str(activities["values"][attr]["basic"]["displayValue"]),
                        )
                    embed = await self.get_char_colour(embed, char)

                    embeds.append(embed)
        await BaseMenu(
            source=BasePages(
                pages=embeds,
            ),
            delete_message_after=False,
            clear_reactions_after=True,
            timeout=60,
            cog=self,
            page_start=0,
        ).start(ctx=ctx)

    @staticmethod
    async def get_extra_attrs(stat_type: str, attrs: dict) -> dict:
        """Helper function to receive the total attributes we care about"""
        EXTRA_ATTRS = {}
        if stat_type == "allPvECompetitive":
            EXTRA_ATTRS = {
                "winLossRatio": _("Win Loss Ratio"),
                "invasions": _("Invasions"),
                "invasionKills": _("Invasion Kills"),
                "invasionDeaths": _("Invasion Deaths"),
                "invaderDeaths": _("Invader Deaths"),
                "invaderKills": _("Invader Kills"),
                "primevalKills": _("Primeval Kills"),
                "blockerKills": _("Blocker Kills"),
                "mobKills": _("Mob Kills"),
                "highValueKills": _("High Value Targets Killed"),
                "motesPickedUp": _("Motes Picked Up"),
                "motesDeposited": _("Motes Deposited"),
                "motesDenied": _("Motes Denied"),
                "motesLost": _("Motes Lost"),
            }
        if stat_type == "allPvP":
            EXTRA_ATTRS = {"winLossRatio": _("Win Loss Ratio")}
        for k, v in EXTRA_ATTRS.items():
            attrs[k] = v
        return attrs

    async def build_character_stats(
        self, user: discord.Member, chars: dict, stat_type: str
    ) -> List[discord.Embed]:

        embeds: List[discord.Embed] = []
        for char_id, char in chars["characters"]["data"].items():
            # log.debug(char)

            try:
                data = await self.get_historical_stats(user, char_id, 0)
            except Exception:
                log.error(
                    _("Something went wrong I couldn't get info on character {char_id}").format(
                        char_id=char_id
                    )
                )
                continue
            if not data:
                continue
            try:
                if stat_type != "allPvECompetitive":
                    embed = await self.build_stat_embed_char_basic(user, char, data, stat_type)
                    embeds.append(embed)
                else:
                    data = data[stat_type]["allTime"]
                    embed = await self.build_stat_embed_char_gambit(user, char, data, stat_type)
                    embeds.append(embed)
            except Exception:
                log.error(
                    f"User {user.id} had an issue generating stats for character {char_id}",
                    exc_info=True,
                )
                continue
        return embeds

    async def build_stat_embed_char_basic(
        self, user: discord.Member, char: dict, data: dict, stat_type: str
    ) -> discord.Embed:
        char_info = ""
        race = (await self.get_definition("DestinyRaceDefinition", [char["raceHash"]]))[
            str(char["raceHash"])
        ]
        gender = (await self.get_definition("DestinyGenderDefinition", [char["genderHash"]]))[
            str(char["genderHash"])
        ]
        char_class = (await self.get_definition("DestinyClassDefinition", [char["classHash"]]))[
            str(char["classHash"])
        ]
        char_info += "{race} {gender} {char_class} ".format(
            race=race["displayProperties"]["name"],
            gender=gender["displayProperties"]["name"],
            char_class=char_class["displayProperties"]["name"],
        )
        ATTRS = {
            "opponentsDefeated": _("Opponents Defeated"),
            "efficiency": _("Efficiency"),
            "bestSingleGameKills": _("Best Single Game Kills"),
            "bestSingleGameScore": _("Best Single Game Score"),
            "precisionKills": _("Precision Kills"),
            "longestKillSpree": _("Longest Killing Spree"),
            "longestSingleLife": _("Longest Single Life"),
            "totalActivityDurationSeconds": _("Total time playing"),
            "averageLifespan": _("Average Life Span"),
            "weaponBestType": _("Best Weapon Type"),
        }
        embed = discord.Embed(title=stat_type.title() + f" - {char_info}")
        embed.set_author(name=f"{user.display_name} - {char_info}", icon_url=user.avatar.url)
        kills = data[stat_type]["allTime"]["kills"]["basic"]["displayValue"]
        deaths = data[stat_type]["allTime"]["deaths"]["basic"]["displayValue"]
        assists = data[stat_type]["allTime"]["assists"]["basic"]["displayValue"]
        kda = f"{kills} | {deaths} | {assists}"
        embed.add_field(name=_("Kills | Deaths | Assists"), value=kda)
        if "emblemPath" in char:
            embed.set_thumbnail(url=IMAGE_URL + char["emblemPath"])
        for stat, values in data[stat_type]["allTime"].items():

            if values["basic"]["value"] < 0 or stat not in ATTRS:
                continue
            embed.add_field(name=ATTRS[stat], value=str(values["basic"]["displayValue"]))
        if "killsDeathsRatio" in data[stat_type] and "killsDeathsAssists" in data[stat_type]:
            kdr = data[stat_type]["killsDeathsRatio"]
            kda = data[stat_type]["killsDeathsAssists"]
            if kdr or kda:
                embed.add_field(name=_("KDR/KDA"), value=f"{kdr}/{kda}")
        if (
            "resurrectionsPerformed" in data[stat_type]
            and "resurrectionsReceived" in data[stat_type]
        ):
            res = data[stat_type]["resurrectionsPerformed"]
            resur = data[stat_type]["resurrectionsReceived"]
            if res or resur:
                embed.add_field(name=_("Resurrections/Received"), value=f"{res}/{resur}")
        return await self.get_char_colour(embed, char)

    async def build_stat_embed_char_gambit(
        self, user: discord.Member, char: dict, data: dict, stat_type: str
    ) -> discord.Embed:
        char_info = ""
        race = (await self.get_definition("DestinyRaceDefinition", [char["raceHash"]]))[
            str(char["raceHash"])
        ]
        gender = (await self.get_definition("DestinyGenderDefinition", [char["genderHash"]]))[
            str(char["genderHash"])
        ]
        char_class = (await self.get_definition("DestinyClassDefinition", [char["classHash"]]))[
            str(char["classHash"])
        ]
        char_info += "{race} {gender} {char_class} ".format(
            race=race["displayProperties"]["name"],
            gender=gender["displayProperties"]["name"],
            char_class=char_class["displayProperties"]["name"],
        )
        ATTRS = {
            "opponentsDefeated": _("Opponents Defeated"),
            "efficiency": _("Efficiency"),
            "bestSingleGameKills": _("Best Single Game Kills"),
            "bestSingleGameScore": _("Best Single Game Score"),
            "precisionKills": _("Precision Kills"),
            "longestKillSpree": _("Longest Killing Spree"),
            "longestSingleLife": _("Longest Single Life"),
            "totalActivityDurationSeconds": _("Total time playing"),
            "averageLifespan": _("Average Life Span"),
            "weaponBestType": _("Best Weapon Type"),
            "winLossRatio": _("Win Loss Ratio"),
        }
        embed = discord.Embed(title=_("Gambit") + f" - {char_info}")
        embed.set_author(name=f"{user.display_name} - {char_info}", icon_url=user.avatar.url)
        kills = data["kills"]["basic"]["displayValue"]
        deaths = data["deaths"]["basic"]["displayValue"]
        assists = data["assists"]["basic"]["displayValue"]
        kda = f"{kills} | {deaths} | {assists}"
        embed.add_field(name=_("Kills | Deaths | Assists"), value=kda)
        small_blocker = data["smallBlockersSent"]["basic"]["displayValue"]
        med_blocker = data["mediumBlockersSent"]["basic"]["displayValue"]
        large_blocker = data["largeBlockersSent"]["basic"]["displayValue"]
        blockers = f"S {small_blocker}, M {med_blocker}, L {large_blocker}"
        embed.add_field(name=_("Blockers"), value=blockers)
        invasions = _("Invasions: {invasions}").format(
            invasions=data["invasions"]["basic"]["displayValue"]
        )
        invasion_kills = _("Kills: {kills}\nDeaths: {deaths}").format(
            kills=data["invasionKills"]["basic"]["displayValue"],
            deaths=data["invasionDeaths"]["basic"]["displayValue"],
        )
        embed.add_field(name=invasions, value=invasion_kills)
        invaders = _("Killed: {killed}\nKilled By: {by}").format(
            killed=data["invaderKills"]["basic"]["displayValue"],
            by=data["invaderDeaths"]["basic"]["displayValue"],
        )
        embed.add_field(name=_("Invaders"), value=invaders)
        motes_dep = data["motesDeposited"]["basic"]["value"]
        try:
            lost = 1 - (motes_dep / data["motesPickedUp"]["basic"]["value"])
            motes_lost = "{:.2%}".format(lost)
        except ZeroDivisionError:
            motes_lost = "0%"
        motes = _("{motes:,} ({lost} Lost)").format(motes=motes_dep, lost=motes_lost)
        embed.add_field(name=_("Motes Deposited"), value=motes)
        motes_denied = data["motesDenied"]["basic"]["value"]
        embed.add_field(name=_("Motes Denied"), value="{:,}".format(motes_denied))
        mob_kills = data["mobKills"]["basic"]["value"]
        primeval_kills = data["primevalKills"]["basic"]["value"]
        high_kills = data["highValueKills"]["basic"]["value"]
        kills_msg = _("Primevals: {prime:,}\nHigh Value Targets: {high:,}\nMobs: {mobs:,}").format(
            prime=primeval_kills, high=high_kills, mobs=mob_kills
        )
        embed.add_field(name=_("Kill Stats"), value=kills_msg)
        if "killsDeathsRatio" in data and "killsDeathsAssists" in data:
            kdr = data["killsDeathsRatio"]["basic"]["displayValue"]
            kda = data["killsDeathsAssists"]["basic"]["displayValue"]
            if kdr or kda:
                embed.add_field(name=_("KDR/KDA"), value=f"{kdr}/{kda}")
        if "resurrectionsPerformed" in data and "resurrectionsReceived" in data:
            res = data["resurrectionsPerformed"]["basic"]["displayValue"]
            resur = data["resurrectionsReceived"]["basic"]["displayValue"]
            if res or resur:
                embed.add_field(name=_("Resurrections/Received"), value=f"{res}/{resur}")
        if "emblemPath" in char:
            embed.set_thumbnail(url=IMAGE_URL + char["emblemPath"])
        for stat, values in data.items():

            if values["basic"]["value"] < 0 or stat not in ATTRS:
                continue
            embed.add_field(name=ATTRS[stat], value=str(values["basic"]["displayValue"]))

        return await self.get_char_colour(embed, char)

    @destiny.command()
    @commands.bot_has_permissions(embed_links=True, add_reactions=True)
    async def stats(self, ctx: commands.Context, stat_type: StatsPage, all: bool = True) -> None:
        """
        Display each character's stats for a specific activity
        `<activity>` The type of stats to display, available options are:
        `raid`, `pvp`, `pve`, patrol, story, gambit, and strikes
        """
        async with ctx.typing():
            if not await self.has_oauth(ctx):
                msg = _(
                    "You need to authenticate your Bungie.net account before this command will work."
                )
                return await ctx.send(msg)
            user = ctx.author
            try:
                chars = await self.get_characters(user)
            except Destiny2APIError:
                # log.debug(e)
                msg = _("I can't seem to find your Destiny profile.")
                await ctx.send(msg)
                return
            # base stats should be available for all stat types
            embeds = await self.build_character_stats(user, chars, stat_type)

            if not embeds:
                return await ctx.send(
                    _("No stats could be found for that activity and character.")
                )
        await BaseMenu(
            source=BasePages(
                pages=embeds,
            ),
            delete_message_after=False,
            clear_reactions_after=True,
            timeout=60,
            cog=self,
            page_start=0,
        ).start(ctx=ctx)

    @destiny.command()
    @checks.is_owner()
    @commands.bot_has_permissions(add_reactions=True)
    async def manifest(self, ctx: commands.Context, d1: bool = False) -> None:
        """
        See the current manifest version and optionally re-download it
        """
        if not d1:
            try:
                headers = await self.build_headers()
            except Exception:
                return await ctx.send(
                    _(
                        "You need to set your API authentication tokens with `[p]destiny token` first."
                    )
                )
            manifest_data = await self.request_url(
                f"{BASE_URL}/Destiny2/Manifest/", headers=headers
            )
            version = await self.config.manifest_version()
            if not version:
                version = _("Not Downloaded")
            msg = _("Current manifest version is {version}.").format(version=version)
            redownload = _("re-download")
            if manifest_data["version"] != version:
                msg += _("\n\nThere is an update available to version {version}").format(
                    version=manifest_data["version"]
                )
                redownload = _("download")
            await ctx.send(msg)
            await ctx.trigger_typing()
            msg = await ctx.send(
                _("Would you like to {redownload} the manifest?").format(redownload=redownload)
            )
            start_adding_reactions(msg, ReactionPredicate.YES_OR_NO_EMOJIS)
            pred = ReactionPredicate.yes_or_no(msg, ctx.author)
            try:
                react, user = await self.bot.wait_for("reaction_add", check=pred, timeout=15)
            except asyncio.TimeoutError:
                await msg.delete()
            if pred.result:
                try:
                    version = await self.get_manifest()
                except Exception:
                    log.exception("Error getting destiny manifest")
                    return await ctx.send(_("There was an issue downloading the manifest."))
                await msg.delete()
                await ctx.send(f"Manifest {version} was downloaded.")
            else:
                await msg.delete()
        else:
            try:
                version = await self.get_manifest(d1)
            except Exception:
                log.exception("Error getting D1 manifest")
                return await ctx.send(_("There was an issue downloading the manifest."))

    @destiny.command()
    @checks.is_owner()
    async def token(
        self, ctx: commands.Context, api_key: str, client_id: str, client_secret: str
    ) -> None:
        """
        Set the API tokens for Destiny 2's API

        Required information is found at:
        https://www.bungie.net/en/Application
        select **Create New App**
        Choose **Confidential** OAuth Client type
        Select the scope you would like the bot to have access to
        Set the redirect URL to https://localhost/
        NOTE: It is strongly recommended to use this command in DM
        """
        await self.config.api_token.api_key.set(api_key)
        await self.config.api_token.client_id.set(client_id)
        await self.config.api_token.client_secret.set(client_secret)
        if ctx.channel.permissions_for(ctx.me).manage_messages:
            await ctx.message.delete()
        await ctx.send("Destiny 2 API credentials set!")<|MERGE_RESOLUTION|>--- conflicted
+++ resolved
@@ -45,12 +45,8 @@
     """
     Get information from the Destiny 2 API
     """
-<<<<<<< HEAD
-    
-=======
-
->>>>>>> 8730bc12
-    __version__ = "1.7.0"
+
+    __version__ = "1.8.0"
     __author__ = "TrustyJAID"
 
     def __init__(self, bot):
