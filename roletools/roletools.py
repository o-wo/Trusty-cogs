--- conflicted
+++ resolved
@@ -12,10 +12,7 @@
 from redbot.core.utils.chat_formatting import humanize_list
 
 from .abc import roletools
-<<<<<<< HEAD
 from .buttons import RoleToolsButtons
-=======
->>>>>>> 40e1d4e6
 from .converter import RawUserIds, RoleHierarchyConverter, SelfRoleConverter
 from .events import RoleToolsEvents
 from .exclusive import RoleToolsExclusive
@@ -57,11 +54,8 @@
     """
 
     __author__ = ["TrustyJAID"]
-<<<<<<< HEAD
     __version__ = "1.5.0"
-=======
-    __version__ = "1.4.5"
->>>>>>> 40e1d4e6
+
 
     def __init__(self, bot: Red):
         self.bot = bot
